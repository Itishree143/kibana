--- conflicted
+++ resolved
@@ -84,14 +84,10 @@
         pathname: '/app/dashboards',
         hash: '/list',
       },
-<<<<<<< HEAD
-      // deprecated settings, use management
-=======
       management: {
         pathname: '/app/management',
       },
       /** @obsolete "management" should be instead of "settings" **/
->>>>>>> 2685654c
       settings: {
         pathname: '/app/management',
       },
