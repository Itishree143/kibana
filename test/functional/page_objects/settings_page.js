--- conflicted
+++ resolved
@@ -90,7 +90,7 @@
 
     async setAdvancedSettingsSelect(propertyName, propertyValue) {
       await find.clickByCssSelector(
-        `[data-test-subj="advancedSetting-editField-${propertyName}"] option[value="${propertyValue}"]`,
+        `[data-test-subj="advancedSetting-editField-${propertyName}"] option[value="${propertyValue}"]`
       );
       await PageObjects.header.waitUntilLoadingHasFinished();
       await testSubjects.click(`advancedSetting-saveEditField-${propertyName}`);
@@ -98,8 +98,11 @@
     }
 
     async setPageSize(size) {
-      await find
-        .clickByCssSelector('form.form-inline.pagination-size.ng-scope.ng-pristine.ng-valid div.form-group option[label="' + size + '"]');
+      await find.clickByCssSelector(
+        'form.form-inline.pagination-size.ng-scope.ng-pristine.ng-valid div.form-group option[label="' +
+          size +
+          '"]'
+      );
       await PageObjects.header.getSpinnerDone();
     }
 
@@ -207,15 +210,10 @@
       // passing in zero-based index, but adding 1 for css 1-based indexes
       return await find.byCssSelector(
         'table.euiTable tbody tr:nth-child(' +
-<<<<<<< HEAD
-        (rowNumber + 1) + ') td.euiTableRowCell:nth-child(' +
-        (colNumber + 1) + ')',
-=======
           (rowNumber + 1) +
           ') td.euiTableRowCell:nth-child(' +
           (colNumber + 1) +
           ')'
->>>>>>> dd92fb29
       );
     }
 
@@ -257,20 +255,15 @@
 
     async setFieldTypeFilter(type) {
       await find.clickByCssSelector(
-        'select[data-test-subj="indexedFieldTypeFilterDropdown"] > option[label="' + type + '"]',
+        'select[data-test-subj="indexedFieldTypeFilterDropdown"] > option[label="' + type + '"]'
       );
     }
 
     async setScriptedFieldLanguageFilter(language) {
       await find.clickByCssSelector(
         'select[data-test-subj="scriptedFieldLanguageFilterDropdown"] > option[label="' +
-<<<<<<< HEAD
-        language +
-        '"]',
-=======
           language +
           '"]'
->>>>>>> dd92fb29
       );
     }
 
@@ -282,21 +275,15 @@
 
     async openControlsByName(name) {
       await this.filterField(name);
-<<<<<<< HEAD
-      const tableFields = await (await find.byCssSelector(
-        'table.euiTable tbody tr.euiTableRow td.euiTableRowCell:first-child',
-      )).getVisibleText();
-=======
       const tableFields = await (
         await find.byCssSelector(
           'table.euiTable tbody tr.euiTableRow td.euiTableRowCell:first-child'
         )
       ).getVisibleText();
->>>>>>> dd92fb29
 
       await find.clickByCssSelector(
         `table.euiTable tbody tr.euiTableRow:nth-child(${tableFields.indexOf(name) + 1})
-          td:last-child button`,
+          td:last-child button`
       );
     }
 
@@ -511,35 +498,35 @@
     async setScriptedFieldLanguage(language) {
       log.debug('set scripted field language = ' + language);
       await find.clickByCssSelector(
-        'select[data-test-subj="editorFieldLang"] > option[value="' + language + '"]',
+        'select[data-test-subj="editorFieldLang"] > option[value="' + language + '"]'
       );
     }
 
     async setScriptedFieldType(type) {
       log.debug('set scripted field type = ' + type);
       await find.clickByCssSelector(
-        'select[data-test-subj="editorFieldType"] > option[value="' + type + '"]',
+        'select[data-test-subj="editorFieldType"] > option[value="' + type + '"]'
       );
     }
 
     async setFieldFormat(format) {
       log.debug('set scripted field format = ' + format);
       await find.clickByCssSelector(
-        'select[data-test-subj="editorSelectedFormatId"] > option[value="' + format + '"]',
+        'select[data-test-subj="editorSelectedFormatId"] > option[value="' + format + '"]'
       );
     }
 
     async setScriptedFieldUrlType(type) {
       log.debug('set scripted field Url type = ' + type);
       await find.clickByCssSelector(
-        'select[data-test-subj="urlEditorType"] > option[value="' + type + '"]',
+        'select[data-test-subj="urlEditorType"] > option[value="' + type + '"]'
       );
     }
 
     async setScriptedFieldUrlTemplate(template) {
       log.debug('set scripted field Url Template = ' + template);
       const urlTemplateField = await find.byCssSelector(
-        'input[data-test-subj="urlEditorUrlTemplate"]',
+        'input[data-test-subj="urlEditorUrlTemplate"]'
       );
       await urlTemplateField.type(template);
     }
@@ -547,7 +534,7 @@
     async setScriptedFieldUrlLabelTemplate(labelTemplate) {
       log.debug('set scripted field Url Label Template = ' + labelTemplate);
       const urlEditorLabelTemplate = await find.byCssSelector(
-        'input[data-test-subj="urlEditorLabelTemplate"]',
+        'input[data-test-subj="urlEditorLabelTemplate"]'
       );
       await urlEditorLabelTemplate.type(labelTemplate);
     }
@@ -555,7 +542,7 @@
     async setScriptedFieldDatePattern(datePattern) {
       log.debug('set scripted field Date Pattern = ' + datePattern);
       const datePatternField = await find.byCssSelector(
-        'input[data-test-subj="dateEditorPattern"]',
+        'input[data-test-subj="dateEditorPattern"]'
       );
       // clearValue does not work here
       // Send Backspace event for each char in value string to clear field
@@ -566,7 +553,7 @@
     async setScriptedFieldStringTransform(stringTransform) {
       log.debug('set scripted field string Transform = ' + stringTransform);
       await find.clickByCssSelector(
-        'select[data-test-subj="stringEditorTransform"] > option[value="' + stringTransform + '"]',
+        'select[data-test-subj="stringEditorTransform"] > option[value="' + stringTransform + '"]'
       );
     }
 
@@ -680,7 +667,7 @@
     async associateIndexPattern(oldIndexPatternId, newIndexPatternTitle) {
       await find.clickByCssSelector(
         `select[data-test-subj="managementChangeIndexSelection-${oldIndexPatternId}"] >
-        [data-test-subj="indexPatternOption-${newIndexPatternTitle}"]`,
+        [data-test-subj="indexPatternOption-${newIndexPatternTitle}"]`
       );
     }
 
@@ -691,7 +678,7 @@
     async waitUntilSavedObjectsTableIsNotLoading() {
       return retry.try(async () => {
         const exists = await find.existsByDisplayedByCssSelector(
-          '*[data-test-subj="savedObjectsTable"] .euiBasicTable-loading',
+          '*[data-test-subj="savedObjectsTable"] .euiBasicTable-loading'
         );
         if (exists) {
           throw new Error('Waiting');
