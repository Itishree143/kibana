--- conflicted
+++ resolved
@@ -256,12 +256,13 @@
       })
       .default(),
 
-<<<<<<< HEAD
     // settings for the stack functional integration tests
     stackFunctionalIntegrationTests: Joi.object()
       .keys({
         envObj: Joi.object().unknown(true),
-=======
+      })
+      .default(),
+
     // settings for the security service if there is no defaultRole defined, then default to superuser role.
     security: Joi.object()
       .keys({
@@ -274,7 +275,6 @@
           })
           .default(['superuser']),
         disableTestUser: Joi.boolean(),
->>>>>>> c7b0ade0
       })
       .default(),
   })
