--- conflicted
+++ resolved
@@ -107,8 +107,5 @@
   osquery: 107090
   fileUpload: 25664
   banners: 17946
-<<<<<<< HEAD
-  cases: 102558
-=======
   mapsEms: 26072
->>>>>>> b0fa077e
+  cases: 102558