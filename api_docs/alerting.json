{
  "id": "alerting",
  "client": {
    "classes": [],
    "functions": [],
    "interfaces": [],
    "enums": [],
    "misc": [],
    "objects": [],
    "setup": {
      "id": "def-public.PluginSetupContract",
      "type": "Interface",
      "label": "PluginSetupContract",
      "description": [],
      "tags": [],
      "children": [
        {
          "tags": [],
          "id": "def-public.PluginSetupContract.registerNavigation",
          "type": "Function",
          "label": "registerNavigation",
          "description": [],
          "source": {
            "path": "x-pack/plugins/alerting/public/plugin.ts",
            "lineNumber": 15
          },
          "signature": [
            "(consumer: string, alertType: string, handler: ",
            {
              "pluginId": "alerting",
              "scope": "public",
              "docId": "kibAlertingPluginApi",
              "section": "def-public.AlertNavigationHandler",
              "text": "AlertNavigationHandler"
            },
            ") => void"
          ]
        },
        {
          "tags": [],
          "id": "def-public.PluginSetupContract.registerDefaultNavigation",
          "type": "Function",
          "label": "registerDefaultNavigation",
          "description": [],
          "source": {
            "path": "x-pack/plugins/alerting/public/plugin.ts",
            "lineNumber": 20
          },
          "signature": [
            "(consumer: string, handler: ",
            {
              "pluginId": "alerting",
              "scope": "public",
              "docId": "kibAlertingPluginApi",
              "section": "def-public.AlertNavigationHandler",
              "text": "AlertNavigationHandler"
            },
            ") => void"
          ]
        }
      ],
      "source": {
        "path": "x-pack/plugins/alerting/public/plugin.ts",
        "lineNumber": 14
      },
      "lifecycle": "setup",
      "initialIsOpen": true
    },
    "start": {
      "id": "def-public.PluginStartContract",
      "type": "Interface",
      "label": "PluginStartContract",
      "description": [],
      "tags": [],
      "children": [
        {
          "tags": [],
          "id": "def-public.PluginStartContract.getNavigation",
          "type": "Function",
          "label": "getNavigation",
          "description": [],
          "source": {
            "path": "x-pack/plugins/alerting/public/plugin.ts",
            "lineNumber": 23
          },
          "signature": [
            "(alertId: string) => Promise<",
            {
              "pluginId": "alerting",
              "scope": "common",
              "docId": "kibAlertingPluginApi",
              "section": "def-common.AlertUrlNavigation",
              "text": "AlertUrlNavigation"
            },
            " | ",
            {
              "pluginId": "alerting",
              "scope": "common",
              "docId": "kibAlertingPluginApi",
              "section": "def-common.AlertStateNavigation",
              "text": "AlertStateNavigation"
            },
            " | undefined>"
          ]
        }
      ],
      "source": {
        "path": "x-pack/plugins/alerting/public/plugin.ts",
        "lineNumber": 22
      },
      "lifecycle": "start",
      "initialIsOpen": true
    }
  },
  "server": {
    "classes": [],
    "functions": [
      {
        "id": "def-server.parseDuration",
        "type": "Function",
        "label": "parseDuration",
        "signature": [
          "(duration: string) => number"
        ],
        "description": [],
        "children": [
          {
            "type": "string",
            "label": "duration",
            "isRequired": true,
            "signature": [
              "string"
            ],
            "description": [],
            "source": {
              "path": "x-pack/plugins/alerting/common/parse_duration.ts",
              "lineNumber": 14
            }
          }
        ],
        "tags": [],
        "returnComment": [],
        "source": {
          "path": "x-pack/plugins/alerting/common/parse_duration.ts",
          "lineNumber": 14
        },
        "initialIsOpen": false
      }
    ],
    "interfaces": [
      {
        "id": "def-server.ActionGroup",
        "type": "Interface",
        "label": "ActionGroup",
        "signature": [
          {
            "pluginId": "alerting",
            "scope": "common",
            "docId": "kibAlertingPluginApi",
            "section": "def-common.ActionGroup",
            "text": "ActionGroup"
          },
          "<ActionGroupIds>"
        ],
        "description": [],
        "tags": [],
        "children": [
          {
            "tags": [],
            "id": "def-server.ActionGroup.id",
            "type": "Uncategorized",
            "label": "id",
            "description": [],
            "source": {
              "path": "x-pack/plugins/alerting/common/alert_type.ts",
              "lineNumber": 26
            },
            "signature": [
              "ActionGroupIds"
            ]
          },
          {
            "tags": [],
            "id": "def-server.ActionGroup.name",
            "type": "string",
            "label": "name",
            "description": [],
            "source": {
              "path": "x-pack/plugins/alerting/common/alert_type.ts",
              "lineNumber": 27
            }
          }
        ],
        "source": {
          "path": "x-pack/plugins/alerting/common/alert_type.ts",
          "lineNumber": 25
        },
        "initialIsOpen": false
      },
      {
        "id": "def-server.AlertExecutorOptions",
        "type": "Interface",
        "label": "AlertExecutorOptions",
        "signature": [
          {
            "pluginId": "alerting",
            "scope": "server",
            "docId": "kibAlertingPluginApi",
            "section": "def-server.AlertExecutorOptions",
            "text": "AlertExecutorOptions"
          },
          "<Params, State, InstanceState, InstanceContext, ActionGroupIds>"
        ],
        "description": [],
        "tags": [],
        "children": [
          {
            "tags": [],
            "id": "def-server.AlertExecutorOptions.alertId",
            "type": "string",
            "label": "alertId",
            "description": [],
            "source": {
              "path": "x-pack/plugins/alerting/server/types.ts",
              "lineNumber": 85
            }
          },
          {
            "tags": [],
            "id": "def-server.AlertExecutorOptions.startedAt",
            "type": "Object",
            "label": "startedAt",
            "description": [],
            "source": {
              "path": "x-pack/plugins/alerting/server/types.ts",
              "lineNumber": 86
            },
            "signature": [
              "Date"
            ]
          },
          {
            "tags": [],
            "id": "def-server.AlertExecutorOptions.previousStartedAt",
            "type": "CompoundType",
            "label": "previousStartedAt",
            "description": [],
            "source": {
              "path": "x-pack/plugins/alerting/server/types.ts",
              "lineNumber": 87
            },
            "signature": [
              "Date | null"
            ]
          },
          {
            "tags": [],
            "id": "def-server.AlertExecutorOptions.services",
            "type": "Object",
            "label": "services",
            "description": [],
            "source": {
              "path": "x-pack/plugins/alerting/server/types.ts",
              "lineNumber": 88
            },
            "signature": [
              {
                "pluginId": "alerting",
                "scope": "server",
                "docId": "kibAlertingPluginApi",
                "section": "def-server.AlertServices",
                "text": "AlertServices"
              },
              "<InstanceState, InstanceContext, ActionGroupIds>"
            ]
          },
          {
            "tags": [],
            "id": "def-server.AlertExecutorOptions.params",
            "type": "Uncategorized",
            "label": "params",
            "description": [],
            "source": {
              "path": "x-pack/plugins/alerting/server/types.ts",
              "lineNumber": 89
            },
            "signature": [
              "Params"
            ]
          },
          {
            "tags": [],
            "id": "def-server.AlertExecutorOptions.state",
            "type": "Uncategorized",
            "label": "state",
            "description": [],
            "source": {
              "path": "x-pack/plugins/alerting/server/types.ts",
              "lineNumber": 90
            },
            "signature": [
              "State"
            ]
          },
          {
            "tags": [],
            "id": "def-server.AlertExecutorOptions.spaceId",
            "type": "string",
            "label": "spaceId",
            "description": [],
            "source": {
              "path": "x-pack/plugins/alerting/server/types.ts",
              "lineNumber": 91
            }
          },
          {
            "tags": [],
            "id": "def-server.AlertExecutorOptions.namespace",
            "type": "string",
            "label": "namespace",
            "description": [],
            "source": {
              "path": "x-pack/plugins/alerting/server/types.ts",
              "lineNumber": 92
            },
            "signature": [
              "string | undefined"
            ]
          },
          {
            "tags": [],
            "id": "def-server.AlertExecutorOptions.name",
            "type": "string",
            "label": "name",
            "description": [],
            "source": {
              "path": "x-pack/plugins/alerting/server/types.ts",
              "lineNumber": 93
            }
          },
          {
            "tags": [],
            "id": "def-server.AlertExecutorOptions.tags",
            "type": "Array",
            "label": "tags",
            "description": [],
            "source": {
              "path": "x-pack/plugins/alerting/server/types.ts",
              "lineNumber": 94
            },
            "signature": [
              "string[]"
            ]
          },
          {
            "tags": [],
            "id": "def-server.AlertExecutorOptions.createdBy",
            "type": "CompoundType",
            "label": "createdBy",
            "description": [],
            "source": {
              "path": "x-pack/plugins/alerting/server/types.ts",
              "lineNumber": 95
            },
            "signature": [
              "string | null"
            ]
          },
          {
            "tags": [],
            "id": "def-server.AlertExecutorOptions.updatedBy",
            "type": "CompoundType",
            "label": "updatedBy",
            "description": [],
            "source": {
              "path": "x-pack/plugins/alerting/server/types.ts",
              "lineNumber": 96
            },
            "signature": [
              "string | null"
            ]
          }
        ],
        "source": {
          "path": "x-pack/plugins/alerting/server/types.ts",
          "lineNumber": 78
        },
        "initialIsOpen": false
      },
      {
        "id": "def-server.AlertingApiRequestHandlerContext",
        "type": "Interface",
        "label": "AlertingApiRequestHandlerContext",
        "description": [],
        "tags": [
          "public"
        ],
        "children": [
          {
            "tags": [],
            "id": "def-server.AlertingApiRequestHandlerContext.getAlertsClient",
            "type": "Function",
            "label": "getAlertsClient",
            "description": [],
            "source": {
              "path": "x-pack/plugins/alerting/server/types.ts",
              "lineNumber": 46
            },
            "signature": [
              "() => ",
              {
                "pluginId": "alerting",
                "scope": "server",
                "docId": "kibAlertingPluginApi",
                "section": "def-server.AlertsClient",
                "text": "AlertsClient"
              }
            ]
          },
          {
            "tags": [],
            "id": "def-server.AlertingApiRequestHandlerContext.listTypes",
            "type": "Function",
            "label": "listTypes",
            "description": [],
            "source": {
              "path": "x-pack/plugins/alerting/server/types.ts",
              "lineNumber": 47
            },
            "signature": [
              "() => Set<",
              {
                "pluginId": "alerting",
                "scope": "server",
                "docId": "kibAlertingPluginApi",
                "section": "def-server.RegistryAlertType",
                "text": "RegistryAlertType"
              },
              ">"
            ]
          },
          {
            "tags": [],
            "id": "def-server.AlertingApiRequestHandlerContext.getFrameworkHealth",
            "type": "Function",
            "label": "getFrameworkHealth",
            "description": [],
            "source": {
              "path": "x-pack/plugins/alerting/server/types.ts",
              "lineNumber": 48
            },
            "signature": [
              "() => Promise<",
              {
                "pluginId": "alerting",
                "scope": "common",
                "docId": "kibAlertingPluginApi",
                "section": "def-common.AlertsHealth",
                "text": "AlertsHealth"
              },
              ">"
            ]
          }
        ],
        "source": {
          "path": "x-pack/plugins/alerting/server/types.ts",
          "lineNumber": 45
        },
        "initialIsOpen": false
      },
      {
        "id": "def-server.AlertingPlugin",
        "type": "Interface",
        "label": "AlertingPlugin",
        "description": [],
        "tags": [],
        "children": [
          {
            "tags": [],
            "id": "def-server.AlertingPlugin.setup",
            "type": "Object",
            "label": "setup",
            "description": [],
            "source": {
              "path": "x-pack/plugins/alerting/server/types.ts",
              "lineNumber": 219
            },
            "signature": [
              {
                "pluginId": "alerting",
                "scope": "server",
                "docId": "kibAlertingPluginApi",
                "section": "def-server.PluginSetupContract",
                "text": "PluginSetupContract"
              }
            ]
          },
          {
            "tags": [],
            "id": "def-server.AlertingPlugin.start",
            "type": "Object",
            "label": "start",
            "description": [],
            "source": {
              "path": "x-pack/plugins/alerting/server/types.ts",
              "lineNumber": 220
            },
            "signature": [
              {
                "pluginId": "alerting",
                "scope": "server",
                "docId": "kibAlertingPluginApi",
                "section": "def-server.PluginStartContract",
                "text": "PluginStartContract"
              }
            ]
          }
        ],
        "source": {
          "path": "x-pack/plugins/alerting/server/types.ts",
          "lineNumber": 218
        },
        "initialIsOpen": false
      },
      {
        "id": "def-server.AlertServices",
        "type": "Interface",
        "label": "AlertServices",
        "signature": [
          {
            "pluginId": "alerting",
            "scope": "server",
            "docId": "kibAlertingPluginApi",
            "section": "def-server.AlertServices",
            "text": "AlertServices"
          },
          "<InstanceState, InstanceContext, ActionGroupIds> extends ",
          "Services"
        ],
        "description": [],
        "tags": [],
        "children": [
          {
            "tags": [],
            "id": "def-server.AlertServices.alertInstanceFactory",
            "type": "Function",
            "label": "alertInstanceFactory",
            "description": [],
            "source": {
              "path": "x-pack/plugins/alerting/server/types.ts",
              "lineNumber": 73
            },
            "signature": [
              "(id: string) => Pick<",
              {
                "pluginId": "alerting",
                "scope": "server",
                "docId": "kibAlertingPluginApi",
                "section": "def-server.AlertInstance",
                "text": "AlertInstance"
              },
              "<InstanceState, InstanceContext, ActionGroupIds>, \"getState\" | \"replaceState\" | \"scheduleActions\" | \"scheduleActionsWithSubGroup\">"
            ]
          }
        ],
        "source": {
          "path": "x-pack/plugins/alerting/server/types.ts",
          "lineNumber": 68
        },
        "initialIsOpen": false
      },
      {
        "id": "def-server.AlertType",
        "type": "Interface",
        "label": "AlertType",
        "signature": [
          {
            "pluginId": "alerting",
            "scope": "server",
            "docId": "kibAlertingPluginApi",
            "section": "def-server.AlertType",
            "text": "AlertType"
          },
          "<Params, State, InstanceState, InstanceContext, ActionGroupIds, RecoveryActionGroupId>"
        ],
        "description": [],
        "tags": [],
        "children": [
          {
            "tags": [],
            "id": "def-server.AlertType.id",
            "type": "string",
            "label": "id",
            "description": [],
            "source": {
              "path": "x-pack/plugins/alerting/server/types.ts",
              "lineNumber": 120
            }
          },
          {
            "tags": [],
            "id": "def-server.AlertType.name",
            "type": "string",
            "label": "name",
            "description": [],
            "source": {
              "path": "x-pack/plugins/alerting/server/types.ts",
              "lineNumber": 121
            }
          },
          {
            "tags": [],
            "id": "def-server.AlertType.validate",
            "type": "Object",
            "label": "validate",
            "description": [],
            "source": {
              "path": "x-pack/plugins/alerting/server/types.ts",
              "lineNumber": 122
            },
            "signature": [
              "{ params?: ",
              {
                "pluginId": "alerting",
                "scope": "server",
                "docId": "kibAlertingPluginApi",
                "section": "def-server.AlertTypeParamsValidator",
                "text": "AlertTypeParamsValidator"
              },
              "<Params> | undefined; } | undefined"
            ]
          },
          {
            "tags": [],
            "id": "def-server.AlertType.actionGroups",
            "type": "Array",
            "label": "actionGroups",
            "description": [],
            "source": {
              "path": "x-pack/plugins/alerting/server/types.ts",
              "lineNumber": 125
            },
            "signature": [
              {
                "pluginId": "alerting",
                "scope": "common",
                "docId": "kibAlertingPluginApi",
                "section": "def-common.ActionGroup",
                "text": "ActionGroup"
              },
              "<ActionGroupIds>[]"
            ]
          },
          {
            "tags": [],
            "id": "def-server.AlertType.defaultActionGroupId",
            "type": "Uncategorized",
            "label": "defaultActionGroupId",
            "description": [],
            "source": {
              "path": "x-pack/plugins/alerting/server/types.ts",
              "lineNumber": 126
            },
            "signature": [
              "ActionGroupIds"
            ]
          },
          {
            "tags": [],
            "id": "def-server.AlertType.recoveryActionGroup",
            "type": "Object",
            "label": "recoveryActionGroup",
            "description": [],
            "source": {
              "path": "x-pack/plugins/alerting/server/types.ts",
              "lineNumber": 127
            },
            "signature": [
              {
                "pluginId": "alerting",
                "scope": "common",
                "docId": "kibAlertingPluginApi",
                "section": "def-common.ActionGroup",
                "text": "ActionGroup"
              },
              "<RecoveryActionGroupId> | undefined"
            ]
          },
          {
            "tags": [],
            "id": "def-server.AlertType.executor",
            "type": "Function",
            "label": "executor",
            "description": [],
            "source": {
              "path": "x-pack/plugins/alerting/server/types.ts",
              "lineNumber": 128
            },
            "signature": [
              {
                "pluginId": "alerting",
                "scope": "server",
                "docId": "kibAlertingPluginApi",
                "section": "def-server.ExecutorType",
                "text": "ExecutorType"
              },
              "<Params, State, InstanceState, InstanceContext, ",
              {
                "pluginId": "alerting",
                "scope": "common",
                "docId": "kibAlertingPluginApi",
                "section": "def-common.WithoutReservedActionGroups",
                "text": "WithoutReservedActionGroups"
              },
              "<ActionGroupIds, RecoveryActionGroupId>>"
            ]
          },
          {
            "tags": [],
            "id": "def-server.AlertType.producer",
            "type": "string",
            "label": "producer",
            "description": [],
            "source": {
              "path": "x-pack/plugins/alerting/server/types.ts",
              "lineNumber": 139
            }
          },
          {
            "tags": [],
            "id": "def-server.AlertType.actionVariables",
            "type": "Object",
            "label": "actionVariables",
            "description": [],
            "source": {
              "path": "x-pack/plugins/alerting/server/types.ts",
              "lineNumber": 140
            },
            "signature": [
              "{ context?: ",
              {
                "pluginId": "alerting",
                "scope": "common",
                "docId": "kibAlertingPluginApi",
                "section": "def-common.ActionVariable",
                "text": "ActionVariable"
              },
              "[] | undefined; state?: ",
              {
                "pluginId": "alerting",
                "scope": "common",
                "docId": "kibAlertingPluginApi",
                "section": "def-common.ActionVariable",
                "text": "ActionVariable"
              },
              "[] | undefined; params?: ",
              {
                "pluginId": "alerting",
                "scope": "common",
                "docId": "kibAlertingPluginApi",
                "section": "def-common.ActionVariable",
                "text": "ActionVariable"
              },
              "[] | undefined; } | undefined"
            ]
          },
          {
            "tags": [],
            "id": "def-server.AlertType.minimumLicenseRequired",
            "type": "CompoundType",
            "label": "minimumLicenseRequired",
            "description": [],
            "source": {
              "path": "x-pack/plugins/alerting/server/types.ts",
              "lineNumber": 145
            },
            "signature": [
              "\"basic\" | \"standard\" | \"gold\" | \"platinum\" | \"enterprise\" | \"trial\""
            ]
          }
        ],
        "source": {
          "path": "x-pack/plugins/alerting/server/types.ts",
          "lineNumber": 112
        },
        "initialIsOpen": false
      },
      {
        "id": "def-server.FindResult",
        "type": "Interface",
        "label": "FindResult",
        "signature": [
          {
            "pluginId": "alerting",
            "scope": "server",
            "docId": "kibAlertingPluginApi",
            "section": "def-server.FindResult",
            "text": "FindResult"
          },
          "<Params>"
        ],
        "description": [],
        "tags": [],
        "children": [
          {
            "tags": [],
            "id": "def-server.FindResult.page",
            "type": "number",
            "label": "page",
            "description": [],
            "source": {
              "path": "x-pack/plugins/alerting/server/alerts_client/alerts_client.ts",
              "lineNumber": 132
            }
          },
          {
            "tags": [],
            "id": "def-server.FindResult.perPage",
            "type": "number",
            "label": "perPage",
            "description": [],
            "source": {
              "path": "x-pack/plugins/alerting/server/alerts_client/alerts_client.ts",
              "lineNumber": 133
            }
          },
          {
            "tags": [],
            "id": "def-server.FindResult.total",
            "type": "number",
            "label": "total",
            "description": [],
            "source": {
              "path": "x-pack/plugins/alerting/server/alerts_client/alerts_client.ts",
              "lineNumber": 134
            }
          },
          {
            "tags": [],
            "id": "def-server.FindResult.data",
            "type": "Array",
            "label": "data",
            "description": [],
            "source": {
              "path": "x-pack/plugins/alerting/server/alerts_client/alerts_client.ts",
              "lineNumber": 135
            },
            "signature": [
              "Pick<",
              {
                "pluginId": "alerting",
                "scope": "common",
                "docId": "kibAlertingPluginApi",
                "section": "def-common.Alert",
                "text": "Alert"
              },
              "<Params>, \"enabled\" | \"id\" | \"name\" | \"params\" | \"actions\" | \"muteAll\" | \"tags\" | \"alertTypeId\" | \"consumer\" | \"schedule\" | \"scheduledTaskId\" | \"createdBy\" | \"updatedBy\" | \"createdAt\" | \"updatedAt\" | \"apiKeyOwner\" | \"throttle\" | \"notifyWhen\" | \"mutedInstanceIds\" | \"executionStatus\">[]"
            ]
          }
        ],
        "source": {
          "path": "x-pack/plugins/alerting/server/alerts_client/alerts_client.ts",
          "lineNumber": 131
        },
        "initialIsOpen": false
      },
      {
        "id": "def-server.PluginSetupContract",
        "type": "Interface",
        "label": "PluginSetupContract",
        "description": [],
        "tags": [],
        "children": [
          {
            "id": "def-server.PluginSetupContract.registerType",
            "type": "Function",
            "label": "registerType",
            "signature": [
              "<Params extends Record<string, unknown> = Record<string, unknown>, State extends Record<string, unknown> = Record<string, unknown>, InstanceState extends { [x: string]: unknown; } = { [x: string]: unknown; }, InstanceContext extends { [x: string]: unknown; } = { [x: string]: unknown; }, ActionGroupIds extends string = never, RecoveryActionGroupId extends string = never>(alertType: ",
              {
                "pluginId": "alerting",
                "scope": "server",
                "docId": "kibAlertingPluginApi",
                "section": "def-server.AlertType",
                "text": "AlertType"
              },
              "<Params, State, InstanceState, InstanceContext, ActionGroupIds, RecoveryActionGroupId>) => void"
            ],
            "description": [],
            "children": [
              {
                "type": "Object",
                "label": "alertType",
                "isRequired": true,
                "signature": [
                  {
                    "pluginId": "alerting",
                    "scope": "server",
                    "docId": "kibAlertingPluginApi",
                    "section": "def-server.AlertType",
                    "text": "AlertType"
                  },
                  "<Params, State, InstanceState, InstanceContext, ActionGroupIds, RecoveryActionGroupId>"
                ],
                "description": [],
                "source": {
                  "path": "x-pack/plugins/alerting/server/plugin.ts",
<<<<<<< HEAD
                  "lineNumber": 94
=======
                  "lineNumber": 111
>>>>>>> 243a7f9b
                }
              }
            ],
            "tags": [],
            "returnComment": [],
            "source": {
              "path": "x-pack/plugins/alerting/server/plugin.ts",
<<<<<<< HEAD
              "lineNumber": 86
=======
              "lineNumber": 103
>>>>>>> 243a7f9b
            }
          }
        ],
        "source": {
          "path": "x-pack/plugins/alerting/server/plugin.ts",
<<<<<<< HEAD
          "lineNumber": 85
=======
          "lineNumber": 102
>>>>>>> 243a7f9b
        },
        "initialIsOpen": false
      },
      {
        "id": "def-server.PluginStartContract",
        "type": "Interface",
        "label": "PluginStartContract",
        "description": [],
        "tags": [],
        "children": [
          {
            "tags": [],
            "id": "def-server.PluginStartContract.listTypes",
            "type": "Function",
            "label": "listTypes",
            "description": [],
            "source": {
              "path": "x-pack/plugins/alerting/server/plugin.ts",
<<<<<<< HEAD
              "lineNumber": 106
=======
              "lineNumber": 123
>>>>>>> 243a7f9b
            },
            "signature": [
              "() => Set<",
              {
                "pluginId": "alerting",
                "scope": "server",
                "docId": "kibAlertingPluginApi",
                "section": "def-server.RegistryAlertType",
                "text": "RegistryAlertType"
              },
              ">"
            ]
          },
          {
            "id": "def-server.PluginStartContract.getAlertsClientWithRequest",
            "type": "Function",
            "label": "getAlertsClientWithRequest",
            "signature": [
              "(request: ",
              {
                "pluginId": "core",
                "scope": "server",
                "docId": "kibCoreHttpPluginApi",
                "section": "def-server.KibanaRequest",
                "text": "KibanaRequest"
              },
              "<unknown, unknown, unknown, any>) => Pick<",
              {
                "pluginId": "alerting",
                "scope": "server",
                "docId": "kibAlertingPluginApi",
                "section": "def-server.AlertsClient",
                "text": "AlertsClient"
              },
              ", \"get\" | \"delete\" | \"create\" | \"find\" | \"update\" | \"aggregate\" | \"enable\" | \"disable\" | \"getAlertState\" | \"getAlertInstanceSummary\" | \"updateApiKey\" | \"muteAll\" | \"unmuteAll\" | \"muteInstance\" | \"unmuteInstance\" | \"listAlertTypes\">"
            ],
            "description": [],
            "children": [
              {
                "type": "Object",
                "label": "request",
                "isRequired": true,
                "signature": [
                  {
                    "pluginId": "core",
                    "scope": "server",
                    "docId": "kibCoreHttpPluginApi",
                    "section": "def-server.KibanaRequest",
                    "text": "KibanaRequest"
                  },
                  "<unknown, unknown, unknown, any>"
                ],
                "description": [],
                "source": {
                  "path": "x-pack/plugins/alerting/server/plugin.ts",
<<<<<<< HEAD
                  "lineNumber": 107
=======
                  "lineNumber": 124
>>>>>>> 243a7f9b
                }
              }
            ],
            "tags": [],
            "returnComment": [],
            "source": {
              "path": "x-pack/plugins/alerting/server/plugin.ts",
<<<<<<< HEAD
              "lineNumber": 107
=======
              "lineNumber": 124
>>>>>>> 243a7f9b
            }
          },
          {
            "tags": [],
            "id": "def-server.PluginStartContract.getFrameworkHealth",
            "type": "Function",
            "label": "getFrameworkHealth",
            "description": [],
            "source": {
              "path": "x-pack/plugins/alerting/server/plugin.ts",
<<<<<<< HEAD
              "lineNumber": 108
=======
              "lineNumber": 125
>>>>>>> 243a7f9b
            },
            "signature": [
              "() => Promise<",
              {
                "pluginId": "alerting",
                "scope": "common",
                "docId": "kibAlertingPluginApi",
                "section": "def-common.AlertsHealth",
                "text": "AlertsHealth"
              },
              ">"
            ]
          }
        ],
        "source": {
          "path": "x-pack/plugins/alerting/server/plugin.ts",
<<<<<<< HEAD
          "lineNumber": 105
=======
          "lineNumber": 122
>>>>>>> 243a7f9b
        },
        "initialIsOpen": false
      }
    ],
    "enums": [],
    "misc": [
      {
        "id": "def-server.ActionGroupIdsOf",
        "type": "Type",
        "label": "ActionGroupIdsOf",
        "tags": [],
        "description": [],
        "source": {
          "path": "x-pack/plugins/alerting/common/alert_type.ts",
          "lineNumber": 30
        },
        "signature": [
          "T extends ActionGroup<infer groups> ? groups : T extends Readonly<ActionGroup<infer groups>> ? groups : never"
        ],
        "initialIsOpen": false
      },
      {
        "id": "def-server.AlertActionParams",
        "type": "Type",
        "label": "AlertActionParams",
        "tags": [],
        "description": [],
        "source": {
          "path": "x-pack/plugins/alerting/common/alert.ts",
          "lineNumber": 40
        },
        "signature": [
          "SavedObjectAttributes"
        ],
        "initialIsOpen": false
      },
      {
        "id": "def-server.AlertInstanceContext",
        "type": "Type",
        "label": "AlertInstanceContext",
        "tags": [],
        "description": [],
        "source": {
          "path": "x-pack/plugins/alerting/common/alert_instance.ts",
          "lineNumber": 28
        },
        "signature": [
          "{ [x: string]: unknown; }"
        ],
        "initialIsOpen": false
      },
      {
        "id": "def-server.AlertInstanceState",
        "type": "Type",
        "label": "AlertInstanceState",
        "tags": [],
        "description": [],
        "source": {
          "path": "x-pack/plugins/alerting/common/alert_instance.ts",
          "lineNumber": 25
        },
        "signature": [
          "{ [x: string]: unknown; }"
        ],
        "initialIsOpen": false
      },
      {
        "id": "def-server.AlertsClient",
        "type": "Type",
        "label": "AlertsClient",
        "tags": [],
        "description": [],
        "source": {
          "path": "x-pack/plugins/alerting/server/index.ts",
          "lineNumber": 15
        },
        "signature": [
          "{ get: <Params>({ id, }: { id: string; }) => Promise<Pick<",
          {
            "pluginId": "alerting",
            "scope": "common",
            "docId": "kibAlertingPluginApi",
            "section": "def-common.Alert",
            "text": "Alert"
          },
          "<Params>, \"enabled\" | \"id\" | \"name\" | \"params\" | \"actions\" | \"muteAll\" | \"tags\" | \"alertTypeId\" | \"consumer\" | \"schedule\" | \"scheduledTaskId\" | \"createdBy\" | \"updatedBy\" | \"createdAt\" | \"updatedAt\" | \"apiKeyOwner\" | \"throttle\" | \"notifyWhen\" | \"mutedInstanceIds\" | \"executionStatus\">>; delete: ({ id }: { id: string; }) => Promise<{}>; create: <Params extends Record<string, unknown> = never>({ data, options, }: ",
          "CreateOptions",
          "<Params>) => Promise<",
          {
            "pluginId": "alerting",
            "scope": "common",
            "docId": "kibAlertingPluginApi",
            "section": "def-common.Alert",
            "text": "Alert"
          },
          "<Params>>; find: <Params>({ options: { fields, ...options }, }?: { options?: ",
          "FindOptions",
          " | undefined; }) => Promise<",
          {
            "pluginId": "alerting",
            "scope": "server",
            "docId": "kibAlertingPluginApi",
            "section": "def-server.FindResult",
            "text": "FindResult"
          }
        ],
        "initialIsOpen": false
      },
      {
        "id": "def-server.AlertTypeParams",
        "type": "Type",
        "label": "AlertTypeParams",
        "tags": [],
        "description": [],
        "source": {
          "path": "x-pack/plugins/alerting/common/alert.ts",
          "lineNumber": 12
        },
        "signature": [
          "{ [x: string]: unknown; }"
        ],
        "initialIsOpen": false
      },
      {
        "id": "def-server.AlertTypeState",
        "type": "Type",
        "label": "AlertTypeState",
        "tags": [],
        "description": [],
        "source": {
          "path": "x-pack/plugins/alerting/common/alert.ts",
          "lineNumber": 11
        },
        "signature": [
          "{ [x: string]: unknown; }"
        ],
        "initialIsOpen": false
      },
      {
        "id": "def-server.PartialAlert",
        "type": "Type",
        "label": "PartialAlert",
        "tags": [],
        "description": [],
        "source": {
          "path": "x-pack/plugins/alerting/server/types.ts",
          "lineNumber": 178
        },
        "signature": [
          "Pick<Alert<Params>, \"id\"> & Partial<Pick<Alert<Params>, \"enabled\" | \"name\" | \"params\" | \"actions\" | \"muteAll\" | \"apiKey\" | \"tags\" | \"alertTypeId\" | \"consumer\" | \"schedule\" | \"scheduledTaskId\" | \"createdBy\" | \"updatedBy\" | \"createdAt\" | \"updatedAt\" | \"apiKeyOwner\" | \"throttle\" | \"notifyWhen\" | \"mutedInstanceIds\" | \"executionStatus\">>"
        ],
        "initialIsOpen": false
      },
      {
        "id": "def-server.PublicAlertInstance",
        "type": "Type",
        "label": "PublicAlertInstance",
        "tags": [],
        "description": [],
        "source": {
          "path": "x-pack/plugins/alerting/server/alert_instance/alert_instance.ts",
          "lineNumber": 30
        },
        "signature": [
          "{ getState: () => State; replaceState: (state: State) => AlertInstance<State, Context, ActionGroupIds>; scheduleActions: (actionGroup: ActionGroupIds, context?: Context) => AlertInstance<State, Context, ActionGroupIds>; scheduleActionsWithSubGroup: (actionGroup: ActionGroupIds, subgroup: string, context?: Context) => AlertInstance<State, Context, ActionGroupIds>; }"
        ],
        "initialIsOpen": false
      }
    ],
    "objects": []
  },
  "common": {
    "classes": [],
    "functions": [
      {
        "id": "def-common.getBuiltinActionGroups",
        "type": "Function",
        "label": "getBuiltinActionGroups",
        "signature": [
          "(customRecoveryGroup: ",
          {
            "pluginId": "alerting",
            "scope": "common",
            "docId": "kibAlertingPluginApi",
            "section": "def-common.ActionGroup",
            "text": "ActionGroup"
          },
          "<RecoveryActionGroupId> | undefined) => [",
          {
            "pluginId": "alerting",
            "scope": "common",
            "docId": "kibAlertingPluginApi",
            "section": "def-common.ActionGroup",
            "text": "ActionGroup"
          },
          "<",
          {
            "pluginId": "alerting",
            "scope": "common",
            "docId": "kibAlertingPluginApi",
            "section": "def-common.ReservedActionGroups",
            "text": "ReservedActionGroups"
          },
          "<RecoveryActionGroupId>>]"
        ],
        "description": [],
        "children": [
          {
            "type": "Object",
            "label": "customRecoveryGroup",
            "isRequired": false,
            "signature": [
              {
                "pluginId": "alerting",
                "scope": "common",
                "docId": "kibAlertingPluginApi",
                "section": "def-common.ActionGroup",
                "text": "ActionGroup"
              },
              "<RecoveryActionGroupId> | undefined"
            ],
            "description": [],
            "source": {
              "path": "x-pack/plugins/alerting/common/builtin_action_groups.ts",
              "lineNumber": 31
            }
          }
        ],
        "tags": [],
        "returnComment": [],
        "source": {
          "path": "x-pack/plugins/alerting/common/builtin_action_groups.ts",
          "lineNumber": 30
        },
        "initialIsOpen": false
      },
      {
        "id": "def-common.getDurationNumberInItsUnit",
        "type": "Function",
        "label": "getDurationNumberInItsUnit",
        "signature": [
          "(duration: string) => number"
        ],
        "description": [],
        "children": [
          {
            "type": "string",
            "label": "duration",
            "isRequired": true,
            "signature": [
              "string"
            ],
            "description": [],
            "source": {
              "path": "x-pack/plugins/alerting/common/parse_duration.ts",
              "lineNumber": 30
            }
          }
        ],
        "tags": [],
        "returnComment": [],
        "source": {
          "path": "x-pack/plugins/alerting/common/parse_duration.ts",
          "lineNumber": 30
        },
        "initialIsOpen": false
      },
      {
        "id": "def-common.getDurationUnitValue",
        "type": "Function",
        "label": "getDurationUnitValue",
        "signature": [
          "(duration: string) => string"
        ],
        "description": [],
        "children": [
          {
            "type": "string",
            "label": "duration",
            "isRequired": true,
            "signature": [
              "string"
            ],
            "description": [],
            "source": {
              "path": "x-pack/plugins/alerting/common/parse_duration.ts",
              "lineNumber": 34
            }
          }
        ],
        "tags": [],
        "returnComment": [],
        "source": {
          "path": "x-pack/plugins/alerting/common/parse_duration.ts",
          "lineNumber": 34
        },
        "initialIsOpen": false
      },
      {
        "id": "def-common.isActionGroupDisabledForActionTypeId",
        "type": "Function",
        "label": "isActionGroupDisabledForActionTypeId",
        "signature": [
          "(actionGroup: string, actionTypeId: string) => boolean"
        ],
        "description": [],
        "children": [
          {
            "type": "string",
            "label": "actionGroup",
            "isRequired": true,
            "signature": [
              "string"
            ],
            "description": [],
            "source": {
              "path": "x-pack/plugins/alerting/common/disabled_action_groups.ts",
              "lineNumber": 19
            }
          },
          {
            "type": "string",
            "label": "actionTypeId",
            "isRequired": true,
            "signature": [
              "string"
            ],
            "description": [],
            "source": {
              "path": "x-pack/plugins/alerting/common/disabled_action_groups.ts",
              "lineNumber": 20
            }
          }
        ],
        "tags": [],
        "returnComment": [],
        "source": {
          "path": "x-pack/plugins/alerting/common/disabled_action_groups.ts",
          "lineNumber": 18
        },
        "initialIsOpen": false
      },
      {
        "id": "def-common.parseDuration",
        "type": "Function",
        "label": "parseDuration",
        "signature": [
          "(duration: string) => number"
        ],
        "description": [],
        "children": [
          {
            "type": "string",
            "label": "duration",
            "isRequired": true,
            "signature": [
              "string"
            ],
            "description": [],
            "source": {
              "path": "x-pack/plugins/alerting/common/parse_duration.ts",
              "lineNumber": 14
            }
          }
        ],
        "tags": [],
        "returnComment": [],
        "source": {
          "path": "x-pack/plugins/alerting/common/parse_duration.ts",
          "lineNumber": 14
        },
        "initialIsOpen": false
      },
      {
        "id": "def-common.validateDurationSchema",
        "type": "Function",
        "label": "validateDurationSchema",
        "signature": [
          "(duration: string) => string | undefined"
        ],
        "description": [],
        "children": [
          {
            "type": "string",
            "label": "duration",
            "isRequired": true,
            "signature": [
              "string"
            ],
            "description": [],
            "source": {
              "path": "x-pack/plugins/alerting/common/parse_duration.ts",
              "lineNumber": 39
            }
          }
        ],
        "tags": [],
        "returnComment": [],
        "source": {
          "path": "x-pack/plugins/alerting/common/parse_duration.ts",
          "lineNumber": 39
        },
        "initialIsOpen": false
      },
      {
        "id": "def-common.validateNotifyWhenType",
        "type": "Function",
        "label": "validateNotifyWhenType",
        "signature": [
          "(notifyWhen: string) => string | undefined"
        ],
        "description": [],
        "children": [
          {
            "type": "string",
            "label": "notifyWhen",
            "isRequired": true,
            "signature": [
              "string"
            ],
            "description": [],
            "source": {
              "path": "x-pack/plugins/alerting/common/alert_notify_when_type.ts",
              "lineNumber": 15
            }
          }
        ],
        "tags": [],
        "returnComment": [],
        "source": {
          "path": "x-pack/plugins/alerting/common/alert_notify_when_type.ts",
          "lineNumber": 15
        },
        "initialIsOpen": false
      }
    ],
    "interfaces": [
      {
        "id": "def-common.ActionGroup",
        "type": "Interface",
        "label": "ActionGroup",
        "signature": [
          {
            "pluginId": "alerting",
            "scope": "common",
            "docId": "kibAlertingPluginApi",
            "section": "def-common.ActionGroup",
            "text": "ActionGroup"
          },
          "<ActionGroupIds>"
        ],
        "description": [],
        "tags": [],
        "children": [
          {
            "tags": [],
            "id": "def-common.ActionGroup.id",
            "type": "Uncategorized",
            "label": "id",
            "description": [],
            "source": {
              "path": "x-pack/plugins/alerting/common/alert_type.ts",
              "lineNumber": 26
            },
            "signature": [
              "ActionGroupIds"
            ]
          },
          {
            "tags": [],
            "id": "def-common.ActionGroup.name",
            "type": "string",
            "label": "name",
            "description": [],
            "source": {
              "path": "x-pack/plugins/alerting/common/alert_type.ts",
              "lineNumber": 27
            }
          }
        ],
        "source": {
          "path": "x-pack/plugins/alerting/common/alert_type.ts",
          "lineNumber": 25
        },
        "initialIsOpen": false
      },
      {
        "id": "def-common.ActionVariable",
        "type": "Interface",
        "label": "ActionVariable",
        "description": [],
        "tags": [],
        "children": [
          {
            "tags": [],
            "id": "def-common.ActionVariable.name",
            "type": "string",
            "label": "name",
            "description": [],
            "source": {
              "path": "x-pack/plugins/alerting/common/alert.ts",
              "lineNumber": 102
            }
          },
          {
            "tags": [],
            "id": "def-common.ActionVariable.description",
            "type": "string",
            "label": "description",
            "description": [],
            "source": {
              "path": "x-pack/plugins/alerting/common/alert.ts",
              "lineNumber": 103
            }
          },
          {
            "tags": [],
            "id": "def-common.ActionVariable.deprecated",
            "type": "CompoundType",
            "label": "deprecated",
            "description": [],
            "source": {
              "path": "x-pack/plugins/alerting/common/alert.ts",
              "lineNumber": 104
            },
            "signature": [
              "boolean | undefined"
            ]
          },
          {
            "tags": [],
            "id": "def-common.ActionVariable.useWithTripleBracesInTemplates",
            "type": "CompoundType",
            "label": "useWithTripleBracesInTemplates",
            "description": [],
            "source": {
              "path": "x-pack/plugins/alerting/common/alert.ts",
              "lineNumber": 105
            },
            "signature": [
              "boolean | undefined"
            ]
          }
        ],
        "source": {
          "path": "x-pack/plugins/alerting/common/alert.ts",
          "lineNumber": 101
        },
        "initialIsOpen": false
      },
      {
        "id": "def-common.Alert",
        "type": "Interface",
        "label": "Alert",
        "signature": [
          {
            "pluginId": "alerting",
            "scope": "common",
            "docId": "kibAlertingPluginApi",
            "section": "def-common.Alert",
            "text": "Alert"
          },
          "<Params>"
        ],
        "description": [],
        "tags": [],
        "children": [
          {
            "tags": [],
            "id": "def-common.Alert.id",
            "type": "string",
            "label": "id",
            "description": [],
            "source": {
              "path": "x-pack/plugins/alerting/common/alert.ts",
              "lineNumber": 55
            }
          },
          {
            "tags": [],
            "id": "def-common.Alert.enabled",
            "type": "boolean",
            "label": "enabled",
            "description": [],
            "source": {
              "path": "x-pack/plugins/alerting/common/alert.ts",
              "lineNumber": 56
            }
          },
          {
            "tags": [],
            "id": "def-common.Alert.name",
            "type": "string",
            "label": "name",
            "description": [],
            "source": {
              "path": "x-pack/plugins/alerting/common/alert.ts",
              "lineNumber": 57
            }
          },
          {
            "tags": [],
            "id": "def-common.Alert.tags",
            "type": "Array",
            "label": "tags",
            "description": [],
            "source": {
              "path": "x-pack/plugins/alerting/common/alert.ts",
              "lineNumber": 58
            },
            "signature": [
              "string[]"
            ]
          },
          {
            "tags": [],
            "id": "def-common.Alert.alertTypeId",
            "type": "string",
            "label": "alertTypeId",
            "description": [],
            "source": {
              "path": "x-pack/plugins/alerting/common/alert.ts",
              "lineNumber": 59
            }
          },
          {
            "tags": [],
            "id": "def-common.Alert.consumer",
            "type": "string",
            "label": "consumer",
            "description": [],
            "source": {
              "path": "x-pack/plugins/alerting/common/alert.ts",
              "lineNumber": 60
            }
          },
          {
            "tags": [],
            "id": "def-common.Alert.schedule",
            "type": "Object",
            "label": "schedule",
            "description": [],
            "source": {
              "path": "x-pack/plugins/alerting/common/alert.ts",
              "lineNumber": 61
            },
            "signature": [
              {
                "pluginId": "alerting",
                "scope": "common",
                "docId": "kibAlertingPluginApi",
                "section": "def-common.IntervalSchedule",
                "text": "IntervalSchedule"
              }
            ]
          },
          {
            "tags": [],
            "id": "def-common.Alert.actions",
            "type": "Array",
            "label": "actions",
            "description": [],
            "source": {
              "path": "x-pack/plugins/alerting/common/alert.ts",
              "lineNumber": 62
            },
            "signature": [
              {
                "pluginId": "alerting",
                "scope": "common",
                "docId": "kibAlertingPluginApi",
                "section": "def-common.AlertAction",
                "text": "AlertAction"
              },
              "[]"
            ]
          },
          {
            "tags": [],
            "id": "def-common.Alert.params",
            "type": "Uncategorized",
            "label": "params",
            "description": [],
            "source": {
              "path": "x-pack/plugins/alerting/common/alert.ts",
              "lineNumber": 63
            },
            "signature": [
              "Params"
            ]
          },
          {
            "tags": [],
            "id": "def-common.Alert.scheduledTaskId",
            "type": "string",
            "label": "scheduledTaskId",
            "description": [],
            "source": {
              "path": "x-pack/plugins/alerting/common/alert.ts",
              "lineNumber": 64
            },
            "signature": [
              "string | undefined"
            ]
          },
          {
            "tags": [],
            "id": "def-common.Alert.createdBy",
            "type": "CompoundType",
            "label": "createdBy",
            "description": [],
            "source": {
              "path": "x-pack/plugins/alerting/common/alert.ts",
              "lineNumber": 65
            },
            "signature": [
              "string | null"
            ]
          },
          {
            "tags": [],
            "id": "def-common.Alert.updatedBy",
            "type": "CompoundType",
            "label": "updatedBy",
            "description": [],
            "source": {
              "path": "x-pack/plugins/alerting/common/alert.ts",
              "lineNumber": 66
            },
            "signature": [
              "string | null"
            ]
          },
          {
            "tags": [],
            "id": "def-common.Alert.createdAt",
            "type": "Object",
            "label": "createdAt",
            "description": [],
            "source": {
              "path": "x-pack/plugins/alerting/common/alert.ts",
              "lineNumber": 67
            },
            "signature": [
              "Date"
            ]
          },
          {
            "tags": [],
            "id": "def-common.Alert.updatedAt",
            "type": "Object",
            "label": "updatedAt",
            "description": [],
            "source": {
              "path": "x-pack/plugins/alerting/common/alert.ts",
              "lineNumber": 68
            },
            "signature": [
              "Date"
            ]
          },
          {
            "tags": [],
            "id": "def-common.Alert.apiKey",
            "type": "CompoundType",
            "label": "apiKey",
            "description": [],
            "source": {
              "path": "x-pack/plugins/alerting/common/alert.ts",
              "lineNumber": 69
            },
            "signature": [
              "string | null"
            ]
          },
          {
            "tags": [],
            "id": "def-common.Alert.apiKeyOwner",
            "type": "CompoundType",
            "label": "apiKeyOwner",
            "description": [],
            "source": {
              "path": "x-pack/plugins/alerting/common/alert.ts",
              "lineNumber": 70
            },
            "signature": [
              "string | null"
            ]
          },
          {
            "tags": [],
            "id": "def-common.Alert.throttle",
            "type": "CompoundType",
            "label": "throttle",
            "description": [],
            "source": {
              "path": "x-pack/plugins/alerting/common/alert.ts",
              "lineNumber": 71
            },
            "signature": [
              "string | null"
            ]
          },
          {
            "tags": [],
            "id": "def-common.Alert.notifyWhen",
            "type": "CompoundType",
            "label": "notifyWhen",
            "description": [],
            "source": {
              "path": "x-pack/plugins/alerting/common/alert.ts",
              "lineNumber": 72
            },
            "signature": [
              "\"onActionGroupChange\" | \"onActiveAlert\" | \"onThrottleInterval\" | null"
            ]
          },
          {
            "tags": [],
            "id": "def-common.Alert.muteAll",
            "type": "boolean",
            "label": "muteAll",
            "description": [],
            "source": {
              "path": "x-pack/plugins/alerting/common/alert.ts",
              "lineNumber": 73
            }
          },
          {
            "tags": [],
            "id": "def-common.Alert.mutedInstanceIds",
            "type": "Array",
            "label": "mutedInstanceIds",
            "description": [],
            "source": {
              "path": "x-pack/plugins/alerting/common/alert.ts",
              "lineNumber": 74
            },
            "signature": [
              "string[]"
            ]
          },
          {
            "tags": [],
            "id": "def-common.Alert.executionStatus",
            "type": "Object",
            "label": "executionStatus",
            "description": [],
            "source": {
              "path": "x-pack/plugins/alerting/common/alert.ts",
              "lineNumber": 75
            },
            "signature": [
              {
                "pluginId": "alerting",
                "scope": "common",
                "docId": "kibAlertingPluginApi",
                "section": "def-common.AlertExecutionStatus",
                "text": "AlertExecutionStatus"
              }
            ]
          }
        ],
        "source": {
          "path": "x-pack/plugins/alerting/common/alert.ts",
          "lineNumber": 54
        },
        "initialIsOpen": false
      },
      {
        "id": "def-common.AlertAction",
        "type": "Interface",
        "label": "AlertAction",
        "description": [],
        "tags": [],
        "children": [
          {
            "tags": [],
            "id": "def-common.AlertAction.group",
            "type": "string",
            "label": "group",
            "description": [],
            "source": {
              "path": "x-pack/plugins/alerting/common/alert.ts",
              "lineNumber": 44
            }
          },
          {
            "tags": [],
            "id": "def-common.AlertAction.id",
            "type": "string",
            "label": "id",
            "description": [],
            "source": {
              "path": "x-pack/plugins/alerting/common/alert.ts",
              "lineNumber": 45
            }
          },
          {
            "tags": [],
            "id": "def-common.AlertAction.actionTypeId",
            "type": "string",
            "label": "actionTypeId",
            "description": [],
            "source": {
              "path": "x-pack/plugins/alerting/common/alert.ts",
              "lineNumber": 46
            }
          },
          {
            "tags": [],
            "id": "def-common.AlertAction.params",
            "type": "Object",
            "label": "params",
            "description": [],
            "source": {
              "path": "x-pack/plugins/alerting/common/alert.ts",
              "lineNumber": 47
            },
            "signature": [
              {
                "pluginId": "core",
                "scope": "common",
                "docId": "kibCorePluginApi",
                "section": "def-common.SavedObjectAttributes",
                "text": "SavedObjectAttributes"
              }
            ]
          }
        ],
        "source": {
          "path": "x-pack/plugins/alerting/common/alert.ts",
          "lineNumber": 43
        },
        "initialIsOpen": false
      },
      {
        "id": "def-common.AlertAggregations",
        "type": "Interface",
        "label": "AlertAggregations",
        "description": [],
        "tags": [],
        "children": [
          {
            "tags": [],
            "id": "def-common.AlertAggregations.alertExecutionStatus",
            "type": "Object",
            "label": "alertExecutionStatus",
            "description": [],
            "source": {
              "path": "x-pack/plugins/alerting/common/alert.ts",
              "lineNumber": 51
            },
            "signature": [
              "{ [status: string]: number; }"
            ]
          }
        ],
        "source": {
          "path": "x-pack/plugins/alerting/common/alert.ts",
          "lineNumber": 50
        },
        "initialIsOpen": false
      },
      {
        "id": "def-common.AlertExecutionStatus",
        "type": "Interface",
        "label": "AlertExecutionStatus",
        "description": [],
        "tags": [],
        "children": [
          {
            "tags": [],
            "id": "def-common.AlertExecutionStatus.status",
            "type": "CompoundType",
            "label": "status",
            "description": [],
            "source": {
              "path": "x-pack/plugins/alerting/common/alert.ts",
              "lineNumber": 32
            },
            "signature": [
              "\"unknown\" | \"error\" | \"pending\" | \"ok\" | \"active\""
            ]
          },
          {
            "tags": [],
            "id": "def-common.AlertExecutionStatus.lastExecutionDate",
            "type": "Object",
            "label": "lastExecutionDate",
            "description": [],
            "source": {
              "path": "x-pack/plugins/alerting/common/alert.ts",
              "lineNumber": 33
            },
            "signature": [
              "Date"
            ]
          },
          {
            "tags": [],
            "id": "def-common.AlertExecutionStatus.error",
            "type": "Object",
            "label": "error",
            "description": [],
            "source": {
              "path": "x-pack/plugins/alerting/common/alert.ts",
              "lineNumber": 34
            },
            "signature": [
              "{ reason: ",
              {
                "pluginId": "alerting",
                "scope": "common",
                "docId": "kibAlertingPluginApi",
                "section": "def-common.AlertExecutionStatusErrorReasons",
                "text": "AlertExecutionStatusErrorReasons"
              },
              "; message: string; } | undefined"
            ]
          }
        ],
        "source": {
          "path": "x-pack/plugins/alerting/common/alert.ts",
          "lineNumber": 31
        },
        "initialIsOpen": false
      },
      {
        "id": "def-common.AlertingFrameworkHealth",
        "type": "Interface",
        "label": "AlertingFrameworkHealth",
        "description": [],
        "tags": [],
        "children": [
          {
            "tags": [],
            "id": "def-common.AlertingFrameworkHealth.isSufficientlySecure",
            "type": "boolean",
            "label": "isSufficientlySecure",
            "description": [],
            "source": {
              "path": "x-pack/plugins/alerting/common/index.ts",
              "lineNumber": 22
            }
          },
          {
            "tags": [],
            "id": "def-common.AlertingFrameworkHealth.hasPermanentEncryptionKey",
            "type": "boolean",
            "label": "hasPermanentEncryptionKey",
            "description": [],
            "source": {
              "path": "x-pack/plugins/alerting/common/index.ts",
              "lineNumber": 23
            }
          },
          {
            "tags": [],
            "id": "def-common.AlertingFrameworkHealth.alertingFrameworkHeath",
            "type": "Object",
            "label": "alertingFrameworkHeath",
            "description": [],
            "source": {
              "path": "x-pack/plugins/alerting/common/index.ts",
              "lineNumber": 24
            },
            "signature": [
              {
                "pluginId": "alerting",
                "scope": "common",
                "docId": "kibAlertingPluginApi",
                "section": "def-common.AlertsHealth",
                "text": "AlertsHealth"
              }
            ]
          }
        ],
        "source": {
          "path": "x-pack/plugins/alerting/common/index.ts",
          "lineNumber": 21
        },
        "initialIsOpen": false
      },
      {
        "id": "def-common.AlertInstanceStatus",
        "type": "Interface",
        "label": "AlertInstanceStatus",
        "description": [],
        "tags": [],
        "children": [
          {
            "tags": [],
            "id": "def-common.AlertInstanceStatus.status",
            "type": "CompoundType",
            "label": "status",
            "description": [],
            "source": {
              "path": "x-pack/plugins/alerting/common/alert_instance_summary.ts",
              "lineNumber": 29
            },
            "signature": [
              {
                "pluginId": "alerting",
                "scope": "common",
                "docId": "kibAlertingPluginApi",
                "section": "def-common.AlertInstanceStatusValues",
                "text": "AlertInstanceStatusValues"
              }
            ]
          },
          {
            "tags": [],
            "id": "def-common.AlertInstanceStatus.muted",
            "type": "boolean",
            "label": "muted",
            "description": [],
            "source": {
              "path": "x-pack/plugins/alerting/common/alert_instance_summary.ts",
              "lineNumber": 30
            }
          },
          {
            "tags": [],
            "id": "def-common.AlertInstanceStatus.actionGroupId",
            "type": "string",
            "label": "actionGroupId",
            "description": [],
            "source": {
              "path": "x-pack/plugins/alerting/common/alert_instance_summary.ts",
              "lineNumber": 31
            },
            "signature": [
              "string | undefined"
            ]
          },
          {
            "tags": [],
            "id": "def-common.AlertInstanceStatus.actionSubgroup",
            "type": "string",
            "label": "actionSubgroup",
            "description": [],
            "source": {
              "path": "x-pack/plugins/alerting/common/alert_instance_summary.ts",
              "lineNumber": 32
            },
            "signature": [
              "string | undefined"
            ]
          },
          {
            "tags": [],
            "id": "def-common.AlertInstanceStatus.activeStartDate",
            "type": "string",
            "label": "activeStartDate",
            "description": [],
            "source": {
              "path": "x-pack/plugins/alerting/common/alert_instance_summary.ts",
              "lineNumber": 33
            },
            "signature": [
              "string | undefined"
            ]
          }
        ],
        "source": {
          "path": "x-pack/plugins/alerting/common/alert_instance_summary.ts",
          "lineNumber": 28
        },
        "initialIsOpen": false
      },
      {
        "id": "def-common.AlertInstanceSummary",
        "type": "Interface",
        "label": "AlertInstanceSummary",
        "description": [],
        "tags": [],
        "children": [
          {
            "tags": [],
            "id": "def-common.AlertInstanceSummary.id",
            "type": "string",
            "label": "id",
            "description": [],
            "source": {
              "path": "x-pack/plugins/alerting/common/alert_instance_summary.ts",
              "lineNumber": 12
            }
          },
          {
            "tags": [],
            "id": "def-common.AlertInstanceSummary.name",
            "type": "string",
            "label": "name",
            "description": [],
            "source": {
              "path": "x-pack/plugins/alerting/common/alert_instance_summary.ts",
              "lineNumber": 13
            }
          },
          {
            "tags": [],
            "id": "def-common.AlertInstanceSummary.tags",
            "type": "Array",
            "label": "tags",
            "description": [],
            "source": {
              "path": "x-pack/plugins/alerting/common/alert_instance_summary.ts",
              "lineNumber": 14
            },
            "signature": [
              "string[]"
            ]
          },
          {
            "tags": [],
            "id": "def-common.AlertInstanceSummary.alertTypeId",
            "type": "string",
            "label": "alertTypeId",
            "description": [],
            "source": {
              "path": "x-pack/plugins/alerting/common/alert_instance_summary.ts",
              "lineNumber": 15
            }
          },
          {
            "tags": [],
            "id": "def-common.AlertInstanceSummary.consumer",
            "type": "string",
            "label": "consumer",
            "description": [],
            "source": {
              "path": "x-pack/plugins/alerting/common/alert_instance_summary.ts",
              "lineNumber": 16
            }
          },
          {
            "tags": [],
            "id": "def-common.AlertInstanceSummary.muteAll",
            "type": "boolean",
            "label": "muteAll",
            "description": [],
            "source": {
              "path": "x-pack/plugins/alerting/common/alert_instance_summary.ts",
              "lineNumber": 17
            }
          },
          {
            "tags": [],
            "id": "def-common.AlertInstanceSummary.throttle",
            "type": "CompoundType",
            "label": "throttle",
            "description": [],
            "source": {
              "path": "x-pack/plugins/alerting/common/alert_instance_summary.ts",
              "lineNumber": 18
            },
            "signature": [
              "string | null"
            ]
          },
          {
            "tags": [],
            "id": "def-common.AlertInstanceSummary.enabled",
            "type": "boolean",
            "label": "enabled",
            "description": [],
            "source": {
              "path": "x-pack/plugins/alerting/common/alert_instance_summary.ts",
              "lineNumber": 19
            }
          },
          {
            "tags": [],
            "id": "def-common.AlertInstanceSummary.statusStartDate",
            "type": "string",
            "label": "statusStartDate",
            "description": [],
            "source": {
              "path": "x-pack/plugins/alerting/common/alert_instance_summary.ts",
              "lineNumber": 20
            }
          },
          {
            "tags": [],
            "id": "def-common.AlertInstanceSummary.statusEndDate",
            "type": "string",
            "label": "statusEndDate",
            "description": [],
            "source": {
              "path": "x-pack/plugins/alerting/common/alert_instance_summary.ts",
              "lineNumber": 21
            }
          },
          {
            "tags": [],
            "id": "def-common.AlertInstanceSummary.status",
            "type": "CompoundType",
            "label": "status",
            "description": [],
            "source": {
              "path": "x-pack/plugins/alerting/common/alert_instance_summary.ts",
              "lineNumber": 22
            },
            "signature": [
              {
                "pluginId": "alerting",
                "scope": "common",
                "docId": "kibAlertingPluginApi",
                "section": "def-common.AlertStatusValues",
                "text": "AlertStatusValues"
              }
            ]
          },
          {
            "tags": [],
            "id": "def-common.AlertInstanceSummary.lastRun",
            "type": "string",
            "label": "lastRun",
            "description": [],
            "source": {
              "path": "x-pack/plugins/alerting/common/alert_instance_summary.ts",
              "lineNumber": 23
            },
            "signature": [
              "string | undefined"
            ]
          },
          {
            "tags": [],
            "id": "def-common.AlertInstanceSummary.errorMessages",
            "type": "Array",
            "label": "errorMessages",
            "description": [],
            "source": {
              "path": "x-pack/plugins/alerting/common/alert_instance_summary.ts",
              "lineNumber": 24
            },
            "signature": [
              "{ date: string; message: string; }[]"
            ]
          },
          {
            "tags": [],
            "id": "def-common.AlertInstanceSummary.instances",
            "type": "Object",
            "label": "instances",
            "description": [],
            "source": {
              "path": "x-pack/plugins/alerting/common/alert_instance_summary.ts",
              "lineNumber": 25
            },
            "signature": [
              "Record<string, ",
              {
                "pluginId": "alerting",
                "scope": "common",
                "docId": "kibAlertingPluginApi",
                "section": "def-common.AlertInstanceStatus",
                "text": "AlertInstanceStatus"
              },
              ">"
            ]
          }
        ],
        "source": {
          "path": "x-pack/plugins/alerting/common/alert_instance_summary.ts",
          "lineNumber": 11
        },
        "initialIsOpen": false
      },
      {
        "id": "def-common.AlertsHealth",
        "type": "Interface",
        "label": "AlertsHealth",
        "description": [],
        "tags": [],
        "children": [
          {
            "tags": [],
            "id": "def-common.AlertsHealth.decryptionHealth",
            "type": "Object",
            "label": "decryptionHealth",
            "description": [],
            "source": {
              "path": "x-pack/plugins/alerting/common/alert.ts",
              "lineNumber": 87
            },
            "signature": [
              "{ status: ",
              {
                "pluginId": "alerting",
                "scope": "common",
                "docId": "kibAlertingPluginApi",
                "section": "def-common.HealthStatus",
                "text": "HealthStatus"
              },
              "; timestamp: string; }"
            ]
          },
          {
            "tags": [],
            "id": "def-common.AlertsHealth.executionHealth",
            "type": "Object",
            "label": "executionHealth",
            "description": [],
            "source": {
              "path": "x-pack/plugins/alerting/common/alert.ts",
              "lineNumber": 91
            },
            "signature": [
              "{ status: ",
              {
                "pluginId": "alerting",
                "scope": "common",
                "docId": "kibAlertingPluginApi",
                "section": "def-common.HealthStatus",
                "text": "HealthStatus"
              },
              "; timestamp: string; }"
            ]
          },
          {
            "tags": [],
            "id": "def-common.AlertsHealth.readHealth",
            "type": "Object",
            "label": "readHealth",
            "description": [],
            "source": {
              "path": "x-pack/plugins/alerting/common/alert.ts",
              "lineNumber": 95
            },
            "signature": [
              "{ status: ",
              {
                "pluginId": "alerting",
                "scope": "common",
                "docId": "kibAlertingPluginApi",
                "section": "def-common.HealthStatus",
                "text": "HealthStatus"
              },
              "; timestamp: string; }"
            ]
          }
        ],
        "source": {
          "path": "x-pack/plugins/alerting/common/alert.ts",
          "lineNumber": 86
        },
        "initialIsOpen": false
      },
      {
        "id": "def-common.AlertStateNavigation",
        "type": "Interface",
        "label": "AlertStateNavigation",
        "description": [],
        "tags": [],
        "children": [
          {
            "tags": [],
            "id": "def-common.AlertStateNavigation.state",
            "type": "Object",
            "label": "state",
            "description": [],
            "source": {
              "path": "x-pack/plugins/alerting/common/alert_navigation.ts",
              "lineNumber": 14
            },
            "signature": [
              {
                "pluginId": "kibanaUtils",
                "scope": "common",
                "docId": "kibKibanaUtilsPluginApi",
                "section": "def-common.JsonObject",
                "text": "JsonObject"
              }
            ]
          }
        ],
        "source": {
          "path": "x-pack/plugins/alerting/common/alert_navigation.ts",
          "lineNumber": 13
        },
        "initialIsOpen": false
      },
      {
        "id": "def-common.AlertType",
        "type": "Interface",
        "label": "AlertType",
        "signature": [
          {
            "pluginId": "alerting",
            "scope": "common",
            "docId": "kibAlertingPluginApi",
            "section": "def-common.AlertType",
            "text": "AlertType"
          },
          "<ActionGroupIds, RecoveryActionGroupId>"
        ],
        "description": [],
        "tags": [],
        "children": [
          {
            "tags": [],
            "id": "def-common.AlertType.id",
            "type": "string",
            "label": "id",
            "description": [],
            "source": {
              "path": "x-pack/plugins/alerting/common/alert_type.ts",
              "lineNumber": 15
            }
          },
          {
            "tags": [],
            "id": "def-common.AlertType.name",
            "type": "string",
            "label": "name",
            "description": [],
            "source": {
              "path": "x-pack/plugins/alerting/common/alert_type.ts",
              "lineNumber": 16
            }
          },
          {
            "tags": [],
            "id": "def-common.AlertType.actionGroups",
            "type": "Array",
            "label": "actionGroups",
            "description": [],
            "source": {
              "path": "x-pack/plugins/alerting/common/alert_type.ts",
              "lineNumber": 17
            },
            "signature": [
              {
                "pluginId": "alerting",
                "scope": "common",
                "docId": "kibAlertingPluginApi",
                "section": "def-common.ActionGroup",
                "text": "ActionGroup"
              },
              "<ActionGroupIds>[]"
            ]
          },
          {
            "tags": [],
            "id": "def-common.AlertType.recoveryActionGroup",
            "type": "Object",
            "label": "recoveryActionGroup",
            "description": [],
            "source": {
              "path": "x-pack/plugins/alerting/common/alert_type.ts",
              "lineNumber": 18
            },
            "signature": [
              {
                "pluginId": "alerting",
                "scope": "common",
                "docId": "kibAlertingPluginApi",
                "section": "def-common.ActionGroup",
                "text": "ActionGroup"
              },
              "<RecoveryActionGroupId>"
            ]
          },
          {
            "tags": [],
            "id": "def-common.AlertType.actionVariables",
            "type": "Array",
            "label": "actionVariables",
            "description": [],
            "source": {
              "path": "x-pack/plugins/alerting/common/alert_type.ts",
              "lineNumber": 19
            },
            "signature": [
              "string[]"
            ]
          },
          {
            "tags": [],
            "id": "def-common.AlertType.defaultActionGroupId",
            "type": "Uncategorized",
            "label": "defaultActionGroupId",
            "description": [],
            "source": {
              "path": "x-pack/plugins/alerting/common/alert_type.ts",
              "lineNumber": 20
            },
            "signature": [
              "ActionGroupIds"
            ]
          },
          {
            "tags": [],
            "id": "def-common.AlertType.producer",
            "type": "string",
            "label": "producer",
            "description": [],
            "source": {
              "path": "x-pack/plugins/alerting/common/alert_type.ts",
              "lineNumber": 21
            }
          },
          {
            "tags": [],
            "id": "def-common.AlertType.minimumLicenseRequired",
            "type": "CompoundType",
            "label": "minimumLicenseRequired",
            "description": [],
            "source": {
              "path": "x-pack/plugins/alerting/common/alert_type.ts",
              "lineNumber": 22
            },
            "signature": [
              "\"basic\" | \"standard\" | \"gold\" | \"platinum\" | \"enterprise\" | \"trial\""
            ]
          }
        ],
        "source": {
          "path": "x-pack/plugins/alerting/common/alert_type.ts",
          "lineNumber": 11
        },
        "initialIsOpen": false
      },
      {
        "id": "def-common.AlertUrlNavigation",
        "type": "Interface",
        "label": "AlertUrlNavigation",
        "description": [],
        "tags": [],
        "children": [
          {
            "tags": [],
            "id": "def-common.AlertUrlNavigation.path",
            "type": "string",
            "label": "path",
            "description": [],
            "source": {
              "path": "x-pack/plugins/alerting/common/alert_navigation.ts",
              "lineNumber": 11
            }
          }
        ],
        "source": {
          "path": "x-pack/plugins/alerting/common/alert_navigation.ts",
          "lineNumber": 10
        },
        "initialIsOpen": false
      },
      {
        "id": "def-common.IntervalSchedule",
        "type": "Interface",
        "label": "IntervalSchedule",
        "signature": [
          {
            "pluginId": "alerting",
            "scope": "common",
            "docId": "kibAlertingPluginApi",
            "section": "def-common.IntervalSchedule",
            "text": "IntervalSchedule"
          },
          " extends ",
          "SavedObjectAttributes"
        ],
        "description": [],
        "tags": [],
        "children": [
          {
            "tags": [],
            "id": "def-common.IntervalSchedule.interval",
            "type": "string",
            "label": "interval",
            "description": [],
            "source": {
              "path": "x-pack/plugins/alerting/common/alert.ts",
              "lineNumber": 15
            }
          }
        ],
        "source": {
          "path": "x-pack/plugins/alerting/common/alert.ts",
          "lineNumber": 14
        },
        "initialIsOpen": false
      }
    ],
    "enums": [
      {
        "id": "def-common.AlertExecutionStatusErrorReasons",
        "type": "Enum",
        "label": "AlertExecutionStatusErrorReasons",
        "tags": [],
        "description": [],
        "source": {
          "path": "x-pack/plugins/alerting/common/alert.ts",
          "lineNumber": 23
        },
        "initialIsOpen": false
      },
      {
        "id": "def-common.HealthStatus",
        "type": "Enum",
        "label": "HealthStatus",
        "tags": [],
        "description": [],
        "source": {
          "path": "x-pack/plugins/alerting/common/alert.ts",
          "lineNumber": 80
        },
        "initialIsOpen": false
      }
    ],
    "misc": [
      {
        "id": "def-common.ActionGroupIdsOf",
        "type": "Type",
        "label": "ActionGroupIdsOf",
        "tags": [],
        "description": [],
        "source": {
          "path": "x-pack/plugins/alerting/common/alert_type.ts",
          "lineNumber": 30
        },
        "signature": [
          "T extends ActionGroup<infer groups> ? groups : T extends Readonly<ActionGroup<infer groups>> ? groups : never"
        ],
        "initialIsOpen": false
      },
      {
        "id": "def-common.AlertActionParam",
        "type": "Type",
        "label": "AlertActionParam",
        "tags": [],
        "description": [],
        "source": {
          "path": "x-pack/plugins/alerting/common/alert.ts",
          "lineNumber": 41
        },
        "signature": [
          "undefined | null | string | number | false | true | ",
          "SavedObjectAttributes",
          " | ",
          "SavedObjectAttributeSingle",
          "[]"
        ],
        "initialIsOpen": false
      },
      {
        "id": "def-common.AlertActionParams",
        "type": "Type",
        "label": "AlertActionParams",
        "tags": [],
        "description": [],
        "source": {
          "path": "x-pack/plugins/alerting/common/alert.ts",
          "lineNumber": 40
        },
        "signature": [
          "SavedObjectAttributes"
        ],
        "initialIsOpen": false
      },
      {
        "id": "def-common.AlertExecutionStatuses",
        "type": "Type",
        "label": "AlertExecutionStatuses",
        "tags": [],
        "description": [],
        "source": {
          "path": "x-pack/plugins/alerting/common/alert.ts",
          "lineNumber": 21
        },
        "signature": [
          "\"unknown\" | \"error\" | \"pending\" | \"ok\" | \"active\""
        ],
        "initialIsOpen": false
      },
      {
        "id": "def-common.AlertInstanceContext",
        "type": "Type",
        "label": "AlertInstanceContext",
        "tags": [],
        "description": [],
        "source": {
          "path": "x-pack/plugins/alerting/common/alert_instance.ts",
          "lineNumber": 28
        },
        "signature": [
          "{ [x: string]: unknown; }"
        ],
        "initialIsOpen": false
      },
      {
        "id": "def-common.AlertInstanceMeta",
        "type": "Type",
        "label": "AlertInstanceMeta",
        "tags": [],
        "description": [],
        "source": {
          "path": "x-pack/plugins/alerting/common/alert_instance.ts",
          "lineNumber": 22
        },
        "signature": [
          "{ lastScheduledActions?: ({ subgroup?: string | undefined; } & { group: string; date: Date; }) | undefined; }"
        ],
        "initialIsOpen": false
      },
      {
        "id": "def-common.AlertInstanceState",
        "type": "Type",
        "label": "AlertInstanceState",
        "tags": [],
        "description": [],
        "source": {
          "path": "x-pack/plugins/alerting/common/alert_instance.ts",
          "lineNumber": 25
        },
        "signature": [
          "{ [x: string]: unknown; }"
        ],
        "initialIsOpen": false
      },
      {
        "id": "def-common.AlertInstanceStatusValues",
        "type": "Type",
        "label": "AlertInstanceStatusValues",
        "tags": [],
        "description": [],
        "source": {
          "path": "x-pack/plugins/alerting/common/alert_instance_summary.ts",
          "lineNumber": 9
        },
        "signature": [
          "\"OK\" | \"Active\""
        ],
        "initialIsOpen": false
      },
      {
        "id": "def-common.AlertNavigation",
        "type": "Type",
        "label": "AlertNavigation",
        "tags": [],
        "description": [],
        "source": {
          "path": "x-pack/plugins/alerting/common/alert_navigation.ts",
          "lineNumber": 16
        },
        "signature": [
          {
            "pluginId": "alerting",
            "scope": "common",
            "docId": "kibAlertingPluginApi",
            "section": "def-common.AlertUrlNavigation",
            "text": "AlertUrlNavigation"
          },
          " | ",
          {
            "pluginId": "alerting",
            "scope": "common",
            "docId": "kibAlertingPluginApi",
            "section": "def-common.AlertStateNavigation",
            "text": "AlertStateNavigation"
          }
        ],
        "initialIsOpen": false
      },
      {
        "id": "def-common.AlertNotifyWhenType",
        "type": "Type",
        "label": "AlertNotifyWhenType",
        "tags": [],
        "description": [],
        "source": {
          "path": "x-pack/plugins/alerting/common/alert_notify_when_type.ts",
          "lineNumber": 13
        },
        "signature": [
          "\"onActionGroupChange\" | \"onActiveAlert\" | \"onThrottleInterval\""
        ],
        "initialIsOpen": false
      },
      {
        "tags": [],
        "id": "def-common.ALERTS_FEATURE_ID",
        "type": "string",
        "label": "ALERTS_FEATURE_ID",
        "description": [],
        "source": {
          "path": "x-pack/plugins/alerting/common/index.ts",
          "lineNumber": 28
        },
        "signature": [
          "\"alerts\""
        ],
        "initialIsOpen": false
      },
      {
        "id": "def-common.AlertStatusValues",
        "type": "Type",
        "label": "AlertStatusValues",
        "tags": [],
        "description": [],
        "source": {
          "path": "x-pack/plugins/alerting/common/alert_instance_summary.ts",
          "lineNumber": 8
        },
        "signature": [
          "\"OK\" | \"Active\" | \"Error\""
        ],
        "initialIsOpen": false
      },
      {
        "id": "def-common.AlertTaskParams",
        "type": "Type",
        "label": "AlertTaskParams",
        "tags": [],
        "description": [],
        "source": {
          "path": "x-pack/plugins/alerting/common/alert_task_instance.ts",
          "lineNumber": 28
        },
        "signature": [
          "{ alertId: string; } & { spaceId?: string | undefined; }"
        ],
        "initialIsOpen": false
      },
      {
        "id": "def-common.AlertTaskState",
        "type": "Type",
        "label": "AlertTaskState",
        "tags": [],
        "description": [],
        "source": {
          "path": "x-pack/plugins/alerting/common/alert_task_instance.ts",
          "lineNumber": 18
        },
        "signature": [
          "{ alertTypeState?: { [x: string]: unknown; } | undefined; alertInstances?: { [x: string]: { state?: { [x: string]: unknown; } | undefined; meta?: { lastScheduledActions?: ({ subgroup?: string | undefined; } & { group: string; date: Date; }) | undefined; } | undefined; }; } | undefined; previousStartedAt?: Date | null | undefined; }"
        ],
        "initialIsOpen": false
      },
      {
        "id": "def-common.AlertTypeParams",
        "type": "Type",
        "label": "AlertTypeParams",
        "tags": [],
        "description": [],
        "source": {
          "path": "x-pack/plugins/alerting/common/alert.ts",
          "lineNumber": 12
        },
        "signature": [
          "{ [x: string]: unknown; }"
        ],
        "initialIsOpen": false
      },
      {
        "id": "def-common.AlertTypeState",
        "type": "Type",
        "label": "AlertTypeState",
        "tags": [],
        "description": [],
        "source": {
          "path": "x-pack/plugins/alerting/common/alert.ts",
          "lineNumber": 11
        },
        "signature": [
          "{ [x: string]: unknown; }"
        ],
        "initialIsOpen": false
      },
      {
        "id": "def-common.DefaultActionGroupId",
        "type": "Type",
        "label": "DefaultActionGroupId",
        "tags": [],
        "description": [],
        "source": {
          "path": "x-pack/plugins/alerting/common/builtin_action_groups.ts",
          "lineNumber": 11
        },
        "signature": [
          "\"default\""
        ],
        "initialIsOpen": false
      },
      {
        "tags": [],
        "id": "def-common.LEGACY_BASE_ALERT_API_PATH",
        "type": "string",
        "label": "LEGACY_BASE_ALERT_API_PATH",
        "description": [],
        "source": {
          "path": "x-pack/plugins/alerting/common/index.ts",
          "lineNumber": 27
        },
        "signature": [
          "\"/api/alerts\""
        ],
        "initialIsOpen": false
      },
      {
        "id": "def-common.RawAlertInstance",
        "type": "Type",
        "label": "RawAlertInstance",
        "tags": [],
        "description": [],
        "source": {
          "path": "x-pack/plugins/alerting/common/alert_instance.ts",
          "lineNumber": 34
        },
        "signature": [
          "{ state?: { [x: string]: unknown; } | undefined; meta?: { lastScheduledActions?: ({ subgroup?: string | undefined; } & { group: string; date: Date; }) | undefined; } | undefined; }"
        ],
        "initialIsOpen": false
      },
      {
        "id": "def-common.RecoveredActionGroupId",
        "type": "Type",
        "label": "RecoveredActionGroupId",
        "tags": [],
        "description": [],
        "source": {
          "path": "x-pack/plugins/alerting/common/builtin_action_groups.ts",
          "lineNumber": 13
        },
        "signature": [
          "\"recovered\""
        ],
        "initialIsOpen": false
      },
      {
        "id": "def-common.ReservedActionGroups",
        "type": "Type",
        "label": "ReservedActionGroups",
        "tags": [],
        "description": [],
        "source": {
          "path": "x-pack/plugins/alerting/common/builtin_action_groups.ts",
          "lineNumber": 21
        },
        "signature": [
          "RecoveryActionGroupId | \"recovered\""
        ],
        "initialIsOpen": false
      },
      {
        "id": "def-common.SanitizedAlert",
        "type": "Type",
        "label": "SanitizedAlert",
        "tags": [],
        "description": [],
        "source": {
          "path": "x-pack/plugins/alerting/common/alert.ts",
          "lineNumber": 78
        },
        "signature": [
          "{ enabled: boolean; id: string; name: string; params: Params; actions: AlertAction[]; muteAll: boolean; tags: string[]; alertTypeId: string; consumer: string; schedule: IntervalSchedule; scheduledTaskId?: string | undefined; createdBy: string | null; updatedBy: string | null; createdAt: Date; updatedAt: Date; apiKeyOwner: string | null; throttle: string | null; notifyWhen: \"onActionGroupChange\" | \"onActiveAlert\" | \"onThrottleInterval\" | null; mutedInstanceIds: string[]; executionStatus: AlertExecutionStatus; }"
        ],
        "initialIsOpen": false
      },
      {
        "id": "def-common.WithoutReservedActionGroups",
        "type": "Type",
        "label": "WithoutReservedActionGroups",
        "tags": [],
        "description": [],
        "source": {
          "path": "x-pack/plugins/alerting/common/builtin_action_groups.ts",
          "lineNumber": 25
        },
        "signature": [
          "ActionGroupIds extends ReservedActionGroups<RecoveryActionGroupId> ? never : ActionGroupIds"
        ],
        "initialIsOpen": false
      }
    ],
    "objects": [
      {
        "tags": [],
        "id": "def-common.AlertExecutionStatusValues",
        "type": "Object",
        "label": "AlertExecutionStatusValues",
        "description": [],
        "source": {
          "path": "x-pack/plugins/alerting/common/alert.ts",
          "lineNumber": 20
        },
        "signature": [
          "readonly [\"ok\", \"active\", \"error\", \"pending\", \"unknown\"]"
        ],
        "initialIsOpen": false
      },
      {
        "tags": [],
        "id": "def-common.alertParamsSchema",
        "type": "Object",
        "label": "alertParamsSchema",
        "description": [],
        "source": {
          "path": "x-pack/plugins/alerting/common/alert_task_instance.ts",
          "lineNumber": 20
        },
        "signature": [
          "IntersectionC",
          "<[",
          "TypeC",
          "<{ alertId: ",
          "StringC",
          "; }>, ",
          "PartialC",
          "<{ spaceId: ",
          "StringC"
        ],
        "initialIsOpen": false
      },
      {
        "tags": [],
        "id": "def-common.alertStateSchema",
        "type": "Object",
        "label": "alertStateSchema",
        "description": [],
        "source": {
          "path": "x-pack/plugins/alerting/common/alert_task_instance.ts",
          "lineNumber": 12
        },
        "signature": [
          "PartialC",
          "<{ alertTypeState: ",
          "RecordC",
          "<",
          "StringC",
          ", ",
          "UnknownC",
          ">; alertInstances: ",
          "RecordC"
        ],
        "initialIsOpen": false
      },
      {
        "tags": [],
        "id": "def-common.DisabledActionTypeIdsForActionGroup",
        "type": "Object",
        "label": "DisabledActionTypeIdsForActionGroup",
        "description": [],
        "source": {
          "path": "x-pack/plugins/alerting/common/disabled_action_groups.ts",
          "lineNumber": 14
        },
        "signature": [
          "Map<string, string[]>"
        ],
        "initialIsOpen": false
      },
      {
        "tags": [],
        "id": "def-common.rawAlertInstance",
        "type": "Object",
        "label": "rawAlertInstance",
        "description": [],
        "source": {
          "path": "x-pack/plugins/alerting/common/alert_instance.ts",
          "lineNumber": 30
        },
        "signature": [
          "PartialC",
          "<{ state: ",
          "RecordC",
          "<",
          "StringC",
          ", ",
          "UnknownC",
          ">; meta: ",
          "PartialC"
        ],
        "initialIsOpen": false
      },
      {
        "tags": [],
        "id": "def-common.RecoveredActionGroup",
        "type": "Object",
        "label": "RecoveredActionGroup",
        "description": [],
        "source": {
          "path": "x-pack/plugins/alerting/common/builtin_action_groups.ts",
          "lineNumber": 14
        },
        "signature": [
          "Readonly<",
          {
            "pluginId": "alerting",
            "scope": "common",
            "docId": "kibAlertingPluginApi",
            "section": "def-common.ActionGroup",
            "text": "ActionGroup"
          },
          "<\"recovered\">>"
        ],
        "initialIsOpen": false
      }
    ]
  }
}<|MERGE_RESOLUTION|>--- conflicted
+++ resolved
@@ -810,7 +810,7 @@
             "description": [],
             "source": {
               "path": "x-pack/plugins/alerting/server/alerts_client/alerts_client.ts",
-              "lineNumber": 132
+              "lineNumber": 133
             }
           },
           {
@@ -821,7 +821,7 @@
             "description": [],
             "source": {
               "path": "x-pack/plugins/alerting/server/alerts_client/alerts_client.ts",
-              "lineNumber": 133
+              "lineNumber": 134
             }
           },
           {
@@ -832,7 +832,7 @@
             "description": [],
             "source": {
               "path": "x-pack/plugins/alerting/server/alerts_client/alerts_client.ts",
-              "lineNumber": 134
+              "lineNumber": 135
             }
           },
           {
@@ -843,7 +843,7 @@
             "description": [],
             "source": {
               "path": "x-pack/plugins/alerting/server/alerts_client/alerts_client.ts",
-              "lineNumber": 135
+              "lineNumber": 136
             },
             "signature": [
               "Pick<",
@@ -860,7 +860,7 @@
         ],
         "source": {
           "path": "x-pack/plugins/alerting/server/alerts_client/alerts_client.ts",
-          "lineNumber": 131
+          "lineNumber": 132
         },
         "initialIsOpen": false
       },
@@ -905,11 +905,7 @@
                 "description": [],
                 "source": {
                   "path": "x-pack/plugins/alerting/server/plugin.ts",
-<<<<<<< HEAD
-                  "lineNumber": 94
-=======
-                  "lineNumber": 111
->>>>>>> 243a7f9b
+                  "lineNumber": 93
                 }
               }
             ],
@@ -917,21 +913,13 @@
             "returnComment": [],
             "source": {
               "path": "x-pack/plugins/alerting/server/plugin.ts",
-<<<<<<< HEAD
-              "lineNumber": 86
-=======
-              "lineNumber": 103
->>>>>>> 243a7f9b
+              "lineNumber": 85
             }
           }
         ],
         "source": {
           "path": "x-pack/plugins/alerting/server/plugin.ts",
-<<<<<<< HEAD
-          "lineNumber": 85
-=======
-          "lineNumber": 102
->>>>>>> 243a7f9b
+          "lineNumber": 84
         },
         "initialIsOpen": false
       },
@@ -950,11 +938,7 @@
             "description": [],
             "source": {
               "path": "x-pack/plugins/alerting/server/plugin.ts",
-<<<<<<< HEAD
-              "lineNumber": 106
-=======
-              "lineNumber": 123
->>>>>>> 243a7f9b
+              "lineNumber": 105
             },
             "signature": [
               "() => Set<",
@@ -1010,11 +994,7 @@
                 "description": [],
                 "source": {
                   "path": "x-pack/plugins/alerting/server/plugin.ts",
-<<<<<<< HEAD
-                  "lineNumber": 107
-=======
-                  "lineNumber": 124
->>>>>>> 243a7f9b
+                  "lineNumber": 106
                 }
               }
             ],
@@ -1022,11 +1002,7 @@
             "returnComment": [],
             "source": {
               "path": "x-pack/plugins/alerting/server/plugin.ts",
-<<<<<<< HEAD
-              "lineNumber": 107
-=======
-              "lineNumber": 124
->>>>>>> 243a7f9b
+              "lineNumber": 106
             }
           },
           {
@@ -1037,11 +1013,7 @@
             "description": [],
             "source": {
               "path": "x-pack/plugins/alerting/server/plugin.ts",
-<<<<<<< HEAD
-              "lineNumber": 108
-=======
-              "lineNumber": 125
->>>>>>> 243a7f9b
+              "lineNumber": 107
             },
             "signature": [
               "() => Promise<",
@@ -1058,11 +1030,7 @@
         ],
         "source": {
           "path": "x-pack/plugins/alerting/server/plugin.ts",
-<<<<<<< HEAD
-          "lineNumber": 105
-=======
-          "lineNumber": 122
->>>>>>> 243a7f9b
+          "lineNumber": 104
         },
         "initialIsOpen": false
       }
@@ -1150,7 +1118,7 @@
           },
           "<Params>, \"enabled\" | \"id\" | \"name\" | \"params\" | \"actions\" | \"muteAll\" | \"tags\" | \"alertTypeId\" | \"consumer\" | \"schedule\" | \"scheduledTaskId\" | \"createdBy\" | \"updatedBy\" | \"createdAt\" | \"updatedAt\" | \"apiKeyOwner\" | \"throttle\" | \"notifyWhen\" | \"mutedInstanceIds\" | \"executionStatus\">>; delete: ({ id }: { id: string; }) => Promise<{}>; create: <Params extends Record<string, unknown> = never>({ data, options, }: ",
           "CreateOptions",
-          "<Params>) => Promise<",
+          "<Params>) => Promise<Pick<",
           {
             "pluginId": "alerting",
             "scope": "common",
@@ -1158,7 +1126,7 @@
             "section": "def-common.Alert",
             "text": "Alert"
           },
-          "<Params>>; find: <Params>({ options: { fields, ...options }, }?: { options?: ",
+          "<Params>, \"enabled\" | \"id\" | \"name\" | \"params\" | \"actions\" | \"muteAll\" | \"tags\" | \"alertTypeId\" | \"consumer\" | \"schedule\" | \"scheduledTaskId\" | \"createdBy\" | \"updatedBy\" | \"createdAt\" | \"updatedAt\" | \"apiKeyOwner\" | \"throttle\" | \"notifyWhen\" | \"mutedInstanceIds\" | \"executionStatus\">>; find: <Params>({ options: { fields, ...options }, }?: { options?: ",
           "FindOptions",
           " | undefined; }) => Promise<",
           {
@@ -2954,7 +2922,7 @@
         "description": [],
         "source": {
           "path": "x-pack/plugins/alerting/common/index.ts",
-          "lineNumber": 28
+          "lineNumber": 29
         },
         "signature": [
           "\"alerts\""
@@ -3033,6 +3001,21 @@
         },
         "signature": [
           "{ [x: string]: unknown; }"
+        ],
+        "initialIsOpen": false
+      },
+      {
+        "tags": [],
+        "id": "def-common.BASE_ALERTING_API_PATH",
+        "type": "string",
+        "label": "BASE_ALERTING_API_PATH",
+        "description": [],
+        "source": {
+          "path": "x-pack/plugins/alerting/common/index.ts",
+          "lineNumber": 28
+        },
+        "signature": [
+          "\"/api/alerting\""
         ],
         "initialIsOpen": false
       },
