{
  "name": "kibana",
  "description": "Kibana is an open source (Apache Licensed), browser based analytics and search dashboard for Elasticsearch. Kibana is a snap to setup and start using. Kibana strives to be easy to get started with, while also being flexible and powerful, just like Elasticsearch.",
  "keywords": [
    "kibana",
    "elasticsearch",
    "logstash",
    "analytics",
    "visualizations",
    "dashboards",
    "dashboarding"
  ],
  "private": false,
  "version": "4.2.0-snapshot",
  "main": "src/server/KbnServer.js",
  "homepage": "https://www.elastic.co/products/kibana",
  "bugs": {
    "url": "http://github.com/elastic/kibana/issues"
  },
  "license": "Apache-2.0",
  "author": "Rashid Khan <rashid.khan@elastic.co>",
  "contributors": [
    "Spencer Alger <spencer.alger@elastic.co>",
    "Chris Cowan <chris.cowan@elastic.co>",
    "Joe Fleming <joe.fleming@elastic.co>",
    "Lukas Olson <lukas.olson@elastic.co>",
    "Juan Thomassie <juan.thomassie@elastic.co>",
    "Shelby Sturgis <shelby@elastic.co>",
    "Khalah Jones-Golden <khalah.jones@elastic.co>"
  ],
  "scripts": {
    "test": "grunt test",
    "start": "node ./src/server/cli/index.js --dev",
    "postinstall": "bower install && grunt licenses --check-validity",
    "precommit": "grunt lintStagedFiles"
  },
  "repository": {
    "type": "git",
    "url": "https://github.com/elastic/kibana.git"
  },
  "dependencies": {
    "angular-nvd3": "panda01/angular-nvd3#kibana",
    "ansicolors": "^0.3.2",
    "auto-preload-rjscommon-deps-loader": "^1.0.1",
    "autoprefixer-loader": "^2.0.0",
    "babel-jscs": "^1.0.3",
    "bluebird": "^2.9.27",
    "body-parser": "^1.10.1",
    "boom": "^2.8.0",
    "bootstrap": "^3.3.5",
    "bunyan": "^1.2.3",
    "commander": "^2.8.1",
    "compression": "^1.3.0",
    "cookie-parser": "^1.3.3",
    "css-loader": "^0.15.1",
    "d3": "^3.5.6",
    "debug": "^2.1.1",
    "elasticsearch": "^5.0.0",
    "exports-loader": "^0.6.2",
    "expose-loader": "^0.7.0",
    "express": "^4.10.6",
    "extract-text-webpack-plugin": "^0.8.2",
    "file-loader": "^0.8.4",
    "font-awesome": "^4.3.0",
    "gaze": "^0.5.1",
    "glob": "^4.3.2",
    "good": "^6.2.0",
    "good-squeeze": "^2.1.0",
    "hapi": "^8.6.1",
<<<<<<< HEAD
    "http-auth": "^2.2.5",
    "imports-loader": "^0.6.4",
=======
>>>>>>> 7239d9ca
    "joi": "^6.4.3",
    "js-yaml": "^3.2.5",
    "json-stringify-safe": "^5.0.1",
    "less": "^2.5.1",
    "less-loader": "^2.2.0",
    "loader-utils": "^0.2.10",
    "lodash": "^3.10.0",
    "minimatch": "^2.0.8",
    "mkdirp": "^0.5.1",
    "moment": "^2.10.3",
    "node-libs-browser": "spalger/node-libs-browser",
    "numeral": "^1.5.3",
    "nvd3": "panda01/nvd3#kibana",
    "raw-loader": "^0.5.1",
    "request": "^2.40.0",
    "requirefrom": "^0.2.0",
    "rimraf": "^2.4.1",
    "semver": "^4.3.6",
    "serve-favicon": "^2.2.0",
    "style-loader": "^0.12.3",
    "through": "^2.3.6",
    "url-loader": "^0.5.6",
    "webpack": "^1.10.0",
    "webpack-directory-name-as-main": "^1.0.0"
  },
  "devDependencies": {
    "bower": "^1.4.1",
    "bower-license": "^0.2.6",
    "event-stream": "^3.1.5",
    "expect.js": "^0.3.1",
    "grunt": "^0.4.5",
    "grunt-cli": "0.1.13",
    "grunt-contrib-clean": "^0.6.0",
    "grunt-contrib-compress": "^0.13.0",
    "grunt-contrib-copy": "^0.8.0",
    "grunt-contrib-jade": "^0.14.0",
    "grunt-contrib-jshint": "^0.11",
    "grunt-contrib-watch": "^0.6.1",
    "grunt-esvm": "^1.0.1",
    "grunt-jscs": "^1.8.0",
    "grunt-mocha": "^0.4.10",
    "grunt-replace": "^0.7.9",
    "grunt-run": "^0.3.0",
    "grunt-s3": "^0.2.0-alpha.3",
    "grunt-simple-mocha": "^0.4.0",
    "html-entities": "^1.1.1",
    "http-proxy": "^1.8.1",
    "husky": "^0.8.1",
    "istanbul": "^0.3.15",
    "jade": "^1.8.2",
    "libesvm": "^1.0.1",
    "license-checker": "^3.1.0",
    "load-grunt-config": "^0.7.0",
    "marked": "^0.3.3",
    "marked-text-renderer": "^0.1.0",
    "mocha": "^2.2.5",
    "nock": "^1.6.0",
    "nodemon": "^1.3.7",
    "npm": "^2.11.0",
    "opn": "^1.0.0",
    "path-browserify": "0.0.0",
    "portscanner": "^1.0.0",
    "progress": "^1.1.8",
    "simple-git": "^1.3.0",
    "sinon": "^1.12.2",
    "tar": "^2.1.1"
  },
  "engines": {
    "node": ">=2"
  }
}<|MERGE_RESOLUTION|>--- conflicted
+++ resolved
@@ -67,11 +67,7 @@
     "good": "^6.2.0",
     "good-squeeze": "^2.1.0",
     "hapi": "^8.6.1",
-<<<<<<< HEAD
-    "http-auth": "^2.2.5",
     "imports-loader": "^0.6.4",
-=======
->>>>>>> 7239d9ca
     "joi": "^6.4.3",
     "js-yaml": "^3.2.5",
     "json-stringify-safe": "^5.0.1",
