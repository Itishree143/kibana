--- conflicted
+++ resolved
@@ -128,12 +128,7 @@
     "grunt-contrib-clean": "^0.6.0",
     "grunt-contrib-compress": "^0.13.0",
     "grunt-contrib-copy": "^0.8.0",
-<<<<<<< HEAD
-    "grunt-contrib-eslint": "0.0.5",
     "grunt-esvm": "^1.1.3",
-=======
-    "grunt-esvm": "^1.0.1",
->>>>>>> ed330d8b
     "grunt-karma": "^0.12.0",
     "grunt-replace": "^0.7.9",
     "grunt-run": "spalger/grunt-run#master",
