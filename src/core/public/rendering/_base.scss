@import '../mixins';

/**
 * stretch the root element of the Kibana application to set the base-size that
 * flexed children should keep. Only works when paired with root styles applied
 * by core service from new platform
 */
// SASSTODO: Naming here is too embedded and high up that changing them could cause major breaks
#kibana-body {
  // DO NOT ADD ANY OVERFLOW BEHAVIORS HERE
  // It will break the sticky navigation
  min-height: 100%;
<<<<<<< HEAD
=======
}

#app-fixed-viewport {
  pointer-events: none;
  visibility: hidden;
  position: fixed;
  top: 0;
  right: 0;
  bottom: 0;
  left: 0;
}

.app-wrapper {
>>>>>>> c2b17696
  display: flex;
  flex-direction: column;
}

.kbnAppWrapper {
  // DO NOT ADD ANY OTHER STYLES TO THIS SELECTOR
  // This a very nested dependency happnening in "all" apps
  display: flex;
  flex-flow: column nowrap;
  flex-grow: 1;
  z-index: 0; // This effectively puts every high z-index inside the scope of this wrapper to it doesn't interfere with the header and/or overlay mask
  position: relative; // This is temporary for apps that relied on this being present on `.application`
}

// TODO: This is problematic because it doesn't stay in line with EUI:
// adapted from euiHeaderAffordForFixed as we need to handle the top banner
@mixin kbnAffordForHeader($headerHeight) {
  padding-top: $headerHeight;

  #app-fixed-viewport {
    top: $headerHeight;
  }

  .euiFlyout,
  .euiCollapsibleNav {
    top: $headerHeight;
    height: calc(100% - #{$headerHeight});
  }
}

.kbnBody {
  @include kbnAffordForHeader($kbnHeaderOffset);

  &.kbnBody--hasHeaderBanner {
    @include kbnAffordForHeader($kbnHeaderOffsetWithBanner);
  }
  &.kbnBody--chromeHidden {
    @include kbnAffordForHeader(0);
  }
  &.kbnBody--chromeHidden.kbnBody--hasHeaderBanner {
    @include kbnAffordForHeader($kbnHeaderBannerHeight);
  }
}<|MERGE_RESOLUTION|>--- conflicted
+++ resolved
@@ -10,8 +10,8 @@
   // DO NOT ADD ANY OVERFLOW BEHAVIORS HERE
   // It will break the sticky navigation
   min-height: 100%;
-<<<<<<< HEAD
-=======
+  display: flex;
+  flex-direction: column;
 }
 
 #app-fixed-viewport {
@@ -22,12 +22,6 @@
   right: 0;
   bottom: 0;
   left: 0;
-}
-
-.app-wrapper {
->>>>>>> c2b17696
-  display: flex;
-  flex-direction: column;
 }
 
 .kbnAppWrapper {
