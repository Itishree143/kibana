/*
 * Licensed to Elasticsearch B.V. under one or more contributor
 * license agreements. See the NOTICE file distributed with
 * this work for additional information regarding copyright
 * ownership. Elasticsearch B.V. licenses this file to you under
 * the Apache License, Version 2.0 (the "License"); you may
 * not use this file except in compliance with the License.
 * You may obtain a copy of the License at
 *
 *    http://www.apache.org/licenses/LICENSE-2.0
 *
 * Unless required by applicable law or agreed to in writing,
 * software distributed under the License is distributed on an
 * "AS IS" BASIS, WITHOUT WARRANTIES OR CONDITIONS OF ANY
 * KIND, either express or implied.  See the License for the
 * specific language governing permissions and limitations
 * under the License.
 */

import { RESERVED_DIR_JEST_INTEGRATION_TESTS } from '../constants';

export default {
  rootDir: '../../..',
  roots: [
    '<rootDir>/src/plugins',
    '<rootDir>/src/legacy/ui',
    '<rootDir>/src/core',
    '<rootDir>/src/legacy/core_plugins',
    '<rootDir>/src/legacy/server',
    '<rootDir>/src/cli',
    '<rootDir>/src/cli_keystore',
    '<rootDir>/src/cli_plugin',
    '<rootDir>/packages/kbn-test/target/functional_test_runner',
    '<rootDir>/src/dev',
    '<rootDir>/src/legacy/utils',
    '<rootDir>/src/setup_node_env',
    '<rootDir>/packages',
    '<rootDir>/src/test_utils',
<<<<<<< HEAD
    '<rootDir>/test/functional/services',
=======
    '<rootDir>/test/functional/services/remote',
    '<rootDir>/src/dev/code_coverage/ingest_coverage',
>>>>>>> 2685654c
  ],
  collectCoverageFrom: [
    'src/plugins/**/*.{ts,tsx}',
    '!src/plugins/**/{__test__,__snapshots__,__examples__,mocks,tests}/**/*',
    '!src/plugins/**/*.d.ts',
    'packages/kbn-ui-framework/src/components/**/*.js',
    '!packages/kbn-ui-framework/src/components/index.js',
    '!packages/kbn-ui-framework/src/components/**/*/index.js',
    'packages/kbn-ui-framework/src/services/**/*.js',
    '!packages/kbn-ui-framework/src/services/index.js',
    '!packages/kbn-ui-framework/src/services/**/*/index.js',
    'src/legacy/core_plugins/**/*.{js,jsx,ts,tsx}',
    '!src/legacy/core_plugins/**/{__test__,__snapshots__}/**/*',
  ],
  moduleNameMapper: {
    '@elastic/eui$': '<rootDir>/node_modules/@elastic/eui/test-env',
    '@elastic/eui/lib/(.*)?': '<rootDir>/node_modules/@elastic/eui/test-env/$1',
    '^src/plugins/(.*)': '<rootDir>/src/plugins/$1',
    '^plugins/([^/.]*)(.*)': '<rootDir>/src/legacy/core_plugins/$1/public$2',
    '^ui/(.*)': '<rootDir>/src/legacy/ui/public/$1',
    '^uiExports/(.*)': '<rootDir>/src/dev/jest/mocks/file_mock.js',
    '^test_utils/(.*)': '<rootDir>/src/test_utils/public/$1',
    '^fixtures/(.*)': '<rootDir>/src/fixtures/$1',
    '\\.(jpg|jpeg|png|gif|eot|otf|webp|svg|ttf|woff|woff2|mp4|webm|wav|mp3|m4a|aac|oga)$':
      '<rootDir>/src/dev/jest/mocks/file_mock.js',
    '\\.(css|less|scss)$': '<rootDir>/src/dev/jest/mocks/style_mock.js',
    '\\.ace\\.worker.js$': '<rootDir>/src/dev/jest/mocks/worker_module_mock.js',
    '\\.editor\\.worker.js$': '<rootDir>/src/dev/jest/mocks/worker_module_mock.js',
    '^(!!)?file-loader!': '<rootDir>/src/dev/jest/mocks/file_mock.js',
  },
  setupFiles: [
    '<rootDir>/src/dev/jest/setup/babel_polyfill.js',
    '<rootDir>/src/dev/jest/setup/polyfills.js',
    '<rootDir>/src/dev/jest/setup/enzyme.js',
  ],
  setupFilesAfterEnv: [
    '<rootDir>/src/dev/jest/setup/mocks.js',
    '<rootDir>/src/dev/jest/setup/react_testing_library.js',
  ],
  coverageDirectory: '<rootDir>/target/kibana-coverage/jest',
  coverageReporters: !!process.env.CODE_COVERAGE ? ['json'] : ['html', 'text'],
  moduleFileExtensions: ['js', 'json', 'ts', 'tsx', 'node'],
  modulePathIgnorePatterns: ['__fixtures__/', 'target/'],
  testEnvironment: 'jest-environment-jsdom-thirteen',
  testMatch: ['**/*.test.{js,ts,tsx}'],
  testPathIgnorePatterns: [
    '<rootDir>/packages/kbn-ui-framework/(dist|doc_site|generator-kui)/',
    '<rootDir>/packages/kbn-pm/dist/',
    `${RESERVED_DIR_JEST_INTEGRATION_TESTS}/`,
  ],
  transform: {
    '^.+\\.(js|tsx?)$': '<rootDir>/src/dev/jest/babel_transform.js',
    '^.+\\.txt?$': 'jest-raw-loader',
    '^.+\\.html?$': 'jest-raw-loader',
  },
  transformIgnorePatterns: [
    // ignore all node_modules except monaco-editor which requires babel transforms to handle dynamic import()
    // since ESM modules are not natively supported in Jest yet (https://github.com/facebook/jest/issues/4842)
    '[/\\\\]node_modules(?![\\/\\\\]monaco-editor)[/\\\\].+\\.js$',
    'packages/kbn-pm/dist/index.js',
  ],
  snapshotSerializers: [
    '<rootDir>/src/plugins/kibana_react/public/util/test_helpers/react_mount_serializer.ts',
    '<rootDir>/node_modules/enzyme-to-json/serializer',
  ],
  reporters: ['default', '<rootDir>/src/dev/jest/junit_reporter.js'],
};<|MERGE_RESOLUTION|>--- conflicted
+++ resolved
@@ -36,12 +36,8 @@
     '<rootDir>/src/setup_node_env',
     '<rootDir>/packages',
     '<rootDir>/src/test_utils',
-<<<<<<< HEAD
-    '<rootDir>/test/functional/services',
-=======
     '<rootDir>/test/functional/services/remote',
     '<rootDir>/src/dev/code_coverage/ingest_coverage',
->>>>>>> 2685654c
   ],
   collectCoverageFrom: [
     'src/plugins/**/*.{ts,tsx}',
