<<<<<<< HEAD
var _ = require('lodash');
var minimatch = require('minimatch');
var UiAppCollection = require('./ui_app_collection');
var UiNavLinkCollection = require('./ui_nav_link_collection');
=======
import _ from 'lodash';
import minimatch from 'minimatch';

import UiAppCollection from './ui_app_collection';
>>>>>>> e96cb371

class UiExports {
  constructor({ urlBasePath }) {
    this.navLinks = new UiNavLinkCollection(this);
    this.apps = new UiAppCollection(this);
    this.aliases = {};
    this.urlBasePath = urlBasePath;
    this.exportConsumer = _.memoize(this.exportConsumer);
    this.consumers = [];
    this.bundleProviders = [];
  }

  consumePlugin(plugin) {
    plugin.apps = new UiAppCollection(this);

    var types = _.keys(plugin.uiExportsSpecs);
    if (!types) return false;

    var unkown = _.reject(types, this.exportConsumer, this);
    if (unkown.length) {
      throw new Error('unknown export types ' + unkown.join(', ') + ' in plugin ' + plugin.id);
    }

    for (let consumer of this.consumers) {
      consumer.consumePlugin && consumer.consumePlugin(plugin);
    }

    types.forEach((type) => {
      this.exportConsumer(type)(plugin, plugin.uiExportsSpecs[type]);
    });
  }

  addConsumer(consumer) {
    this.consumers.push(consumer);
  }

  exportConsumer(type) {
    for (let consumer of this.consumers) {
      if (!consumer.exportConsumer) continue;
      let fn = consumer.exportConsumer(type);
      if (fn) return fn;
    }

    switch (type) {
      case 'app':
      case 'apps':
        return (plugin, specs) => {
          const id = plugin.id;
          for (let spec of [].concat(specs || [])) {
            const app = this.apps.new({ id, ...spec });
            plugin.apps.add(app);
          }
        };

      case 'link':
      case 'links':
        return (plugin, spec) => {
          for (const spec of [].concat(spec || [])) {
            this.navLinks.new(spec);
          }
        };

      case 'visTypes':
      case 'fieldFormats':
      case 'spyModes':
      case 'chromeNavControls':
      case 'navbarExtensions':
      case 'settingsSections':
      case 'docViews':
      case 'sledgehammers':
        return (plugin, spec) => {
          this.aliases[type] = _.union(this.aliases[type] || [], spec);
        };

      case 'bundle':
        return (plugin, spec) => {
          this.bundleProviders.push(spec);
        };

      case 'aliases':
        return (plugin, specs) => {
          _.forOwn(specs, (spec, adhocType) => {
            this.aliases[adhocType] = _.union(this.aliases[adhocType] || [], spec);
          });
        };
    }
  }

  find(patterns) {
    var aliases = this.aliases;
    var names = _.keys(aliases);
    var matcher = _.partialRight(minimatch.filter, { matchBase: true });

    return _.chain(patterns)
    .map(function (pattern) {
      return names.filter(matcher(pattern));
    })
    .flattenDeep()
    .reduce(function (found, name) {
      return found.concat(aliases[name]);
    }, [])
    .value();
  }

  getAllApps() {
    let { apps } = this;
    return [...apps].concat(...apps.hidden);
  }

  getApp(id) {
    return this.apps.byId[id];
  }

  getHiddenApp(id) {
    return this.apps.hidden.byId[id];
  }

  getBundleProviders() {
    return this.bundleProviders;
  }
}

module.exports = UiExports;<|MERGE_RESOLUTION|>--- conflicted
+++ resolved
@@ -1,14 +1,8 @@
-<<<<<<< HEAD
-var _ = require('lodash');
-var minimatch = require('minimatch');
-var UiAppCollection = require('./ui_app_collection');
-var UiNavLinkCollection = require('./ui_nav_link_collection');
-=======
 import _ from 'lodash';
 import minimatch from 'minimatch';
 
 import UiAppCollection from './ui_app_collection';
->>>>>>> e96cb371
+import UiNavLinkCollection from './ui_nav_link_collection';
 
 class UiExports {
   constructor({ urlBasePath }) {
