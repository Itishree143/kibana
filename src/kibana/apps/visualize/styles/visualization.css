.thumbnail > img,
.thumbnail a > img,
.carousel-inner > .item > img,
.carousel-inner > .item > a > img {
  display: block;
  max-width: 100%;
  height: auto;
}
.btn-group-lg > .btn {
  padding: 18px 27px;
  font-size: 19px;
  line-height: 1.33;
  border-radius: 6px;
}
.btn-group-sm > .btn {
  padding: 6px 9px;
  font-size: 13px;
  line-height: 1.5;
  border-radius: 3px;
}
.btn-group-xs > .btn {
  padding: 1px 5px;
  font-size: 13px;
  line-height: 1.5;
  border-radius: 3px;
}
.container:before,
.container:after,
.container-fluid:before,
.container-fluid:after,
.row:before,
.row:after,
.form-horizontal .form-group:before,
.form-horizontal .form-group:after,
.btn-toolbar:before,
.btn-toolbar:after,
.btn-group-vertical > .btn-group:before,
.btn-group-vertical > .btn-group:after,
.nav:before,
.nav:after,
.navbar:before,
.navbar:after,
.navbar-header:before,
.navbar-header:after,
.navbar-collapse:before,
.navbar-collapse:after,
.pager:before,
.pager:after,
.panel-body:before,
.panel-body:after,
.modal-footer:before,
.modal-footer:after {
  content: " ";
  display: table;
}
.container:after,
.container-fluid:after,
.row:after,
.form-horizontal .form-group:after,
.btn-toolbar:after,
.btn-group-vertical > .btn-group:after,
.nav:after,
.navbar:after,
.navbar-header:after,
.navbar-collapse:after,
.pager:after,
.panel-body:after,
.modal-footer:after {
  clear: both;
}
visualize {
  display: -webkit-box;
  display: -moz-box;
  display: -ms-flexbox;
  display: -ms-box;
  display: -webkit-flex;
  display: flex;
  -webkit-flex-direction: column;
  -moz-flex-direction: column;
  -ms-flex-direction: column;
  flex-direction: column;
  height: 100%;
  width: 100%;
  overflow: auto;
  position: relative;
}
visualize .visualize-error {
  margin-top: 20px;
  text-align: center;
  font-size: 1em;
}
visualize .visualize-error .fa-exclamation-triangle {
  font-size: 2em;
  color: #e74c3c;
}
visualize .k4tip {
  white-space: pre-line;
}
visualize .visualize-chart {
  -webkit-flex-grow: 1;
  -moz-flex-grow: 1;
  -ms-flex-grow: 1;
  flex-grow: 1;
  -webkit-flex-shrink: 1;
  -moz-flex-shrink: 1;
  -ms-flex-shrink: 1;
  flex-shrink: 1;
  -webkit-flex-basis: auto;
  -moz-flex-basis: auto;
  -ms-flex-basis: auto;
  flex-basis: auto;
  overflow: hidden;
}
visualize .visualize-chart.extra-visible {
  margin-bottom: 10px;
}
visualize .visualize-chart.extra-only {
  display: none;
}
visualize-extras {
  -webkit-flex-grow: 0;
  -moz-flex-grow: 0;
  -ms-flex-grow: 0;
  flex-grow: 0;
  -webkit-flex-shrink: 0;
  -moz-flex-shrink: 0;
  -ms-flex-shrink: 0;
  flex-shrink: 0;
  -webkit-flex-basis: auto;
  -moz-flex-basis: auto;
  -ms-flex-basis: auto;
  flex-basis: auto;
  -webkit-flex-direction: column;
  -moz-flex-direction: column;
  -ms-flex-direction: column;
  flex-direction: column;
  display: -webkit-box;
  display: -moz-box;
  display: -ms-flexbox;
  display: -ms-box;
  display: -webkit-flex;
  display: flex;
  overflow: auto;
  padding-top: 10px;
}
visualize-extras.visible {
  display: block;
}
visualize-extras.only {
  -webkit-flex-grow: 1;
  -moz-flex-grow: 1;
  -ms-flex-grow: 1;
  flex-grow: 1;
  -webkit-flex-shrink: 1;
  -moz-flex-shrink: 1;
  -ms-flex-shrink: 1;
  flex-shrink: 1;
  -webkit-flex-basis: auto;
  -moz-flex-basis: auto;
  -ms-flex-basis: auto;
  flex-basis: auto;
  padding-top: 0px;
}
visualize-extras .visualize-show-extras {
  -webkit-flex-grow: 0;
  -moz-flex-grow: 0;
  -ms-flex-grow: 0;
  flex-grow: 0;
  -webkit-flex-shrink: 0;
  -moz-flex-shrink: 0;
  -ms-flex-shrink: 0;
  flex-shrink: 0;
  -webkit-flex-basis: auto;
  -moz-flex-basis: auto;
  -ms-flex-basis: auto;
  flex-basis: auto;
  background-color: #ecf0f1;
  text-align: center;
}
visualize-extras .visualize-show-extras i {
  padding: 0 10px;
}
visualize-extras .visualize-extra-container {
  -webkit-flex-grow: 1;
  -moz-flex-grow: 1;
  -ms-flex-grow: 1;
  flex-grow: 1;
  -webkit-flex-shrink: 1;
  -moz-flex-shrink: 1;
  -ms-flex-shrink: 1;
  flex-shrink: 1;
  -webkit-flex-basis: auto;
  -moz-flex-basis: auto;
  -ms-flex-basis: auto;
  flex-basis: auto;
  display: -webkit-box;
  display: -moz-box;
  display: -ms-flexbox;
  display: -ms-box;
  display: -webkit-flex;
  display: flex;
  -webkit-flex-direction: column;
  -moz-flex-direction: column;
  -ms-flex-direction: column;
  flex-direction: column;
  padding: 10px 10px 0;
}
visualize-extras .visualize-extra-container tr > td {
  font-size: 0.85em;
}
visualize-extras .visualize-table-right {
  text-align: right;
}
visualize-extras .visualize-table-controls {
  padding: 0 5px;
  text-align: right;
}
visualize-extras .visualize-csv-options .form-control {
  padding: 0px 6px;
  height: auto;
}
visualize-extras .visualize-csv-options label {
  margin: 0 10px;
  padding: 0;
  font-weight: normal;
}
visualize-extras .visualize-csv-options .visualize-csv-separator {
  width: 1.5em;
}
visualize-extras .visualize-csv-options button[type=submit] {
  margin-left: 5px;
}
visualize-extras .visualize-spy {
<<<<<<< HEAD
  -webkit-flex-grow: 1;
  -moz-flex-grow: 1;
  -ms-flex-grow: 1;
  flex-grow: 1;
  -webkit-flex-shrink: 1;
  -moz-flex-shrink: 1;
  -ms-flex-shrink: 1;
  flex-shrink: 1;
  -webkit-flex-basis: auto;
  -moz-flex-basis: auto;
  -ms-flex-basis: auto;
  flex-basis: auto;
  display: -webkit-box;
  display: -moz-box;
  display: -ms-flexbox;
  display: -ms-box;
  display: -webkit-flex;
  display: flex;
  -webkit-flex-direction: column;
  -moz-flex-direction: column;
  -ms-flex-direction: column;
  flex-direction: column;
=======
  overflow-y: auto;
}
visualize-extras .visualize-spy .visualize-spy-tabs {
  margin-bottom: 10px;
>>>>>>> 7f8afe6a
}
visualize-extras .visualize-spy paginate {
  -webkit-flex-grow: 1;
  -moz-flex-grow: 1;
  -ms-flex-grow: 1;
  flex-grow: 1;
  -webkit-flex-shrink: 1;
  -moz-flex-shrink: 1;
  -ms-flex-shrink: 1;
  flex-shrink: 1;
  -webkit-flex-basis: auto;
  -moz-flex-basis: auto;
  -ms-flex-basis: auto;
  flex-basis: auto;
  display: -webkit-box;
  display: -moz-box;
  display: -ms-flexbox;
  display: -ms-box;
  display: -webkit-flex;
  display: flex;
  -webkit-flex-direction: column;
  -moz-flex-direction: column;
  -ms-flex-direction: column;
  flex-direction: column;
}
visualize-extras .visualize-spy paginate .paginate-content {
  -webkit-flex-grow: 1;
  -moz-flex-grow: 1;
  -ms-flex-grow: 1;
  flex-grow: 1;
  -webkit-flex-shrink: 1;
  -moz-flex-shrink: 1;
  -ms-flex-shrink: 1;
  flex-shrink: 1;
  -webkit-flex-basis: auto;
  -moz-flex-basis: auto;
  -ms-flex-basis: auto;
  flex-basis: auto;
  display: -webkit-box;
  display: -moz-box;
  display: -ms-flexbox;
  display: -ms-box;
  display: -webkit-flex;
  display: flex;
  -webkit-flex-direction: column;
  -moz-flex-direction: column;
  -ms-flex-direction: column;
  flex-direction: column;
}
visualize-extras .visualize-spy paginate .paginate-content [ui-ace] {
  -webkit-flex-grow: 1;
  -moz-flex-grow: 1;
  -ms-flex-grow: 1;
  flex-grow: 1;
  -webkit-flex-shrink: 1;
  -moz-flex-shrink: 1;
  -ms-flex-shrink: 1;
  flex-shrink: 1;
  -webkit-flex-basis: 100%;
  -moz-flex-basis: 100%;
  -ms-flex-basis: 100%;
  flex-basis: 100%;
  min-height: 250px;
}
visualize-extras .visualize-spy-metadata {
  padding: 0;
  list-style: none;
}
visualize-extras .visualize-spy-metadata li {
  display: -webkit-box;
  display: -moz-box;
  display: -ms-flexbox;
  display: -ms-box;
  display: -webkit-flex;
  display: flex;
}
visualize-extras .visualize-spy-metadata label {
  width: 125px;
  text-overflow: ellipsis;
  overflow: hidden;
  white-space: nowrap;
  display: block;
}<|MERGE_RESOLUTION|>--- conflicted
+++ resolved
@@ -231,35 +231,10 @@
   margin-left: 5px;
 }
 visualize-extras .visualize-spy {
-<<<<<<< HEAD
-  -webkit-flex-grow: 1;
-  -moz-flex-grow: 1;
-  -ms-flex-grow: 1;
-  flex-grow: 1;
-  -webkit-flex-shrink: 1;
-  -moz-flex-shrink: 1;
-  -ms-flex-shrink: 1;
-  flex-shrink: 1;
-  -webkit-flex-basis: auto;
-  -moz-flex-basis: auto;
-  -ms-flex-basis: auto;
-  flex-basis: auto;
-  display: -webkit-box;
-  display: -moz-box;
-  display: -ms-flexbox;
-  display: -ms-box;
-  display: -webkit-flex;
-  display: flex;
-  -webkit-flex-direction: column;
-  -moz-flex-direction: column;
-  -ms-flex-direction: column;
-  flex-direction: column;
-=======
   overflow-y: auto;
 }
 visualize-extras .visualize-spy .visualize-spy-tabs {
   margin-bottom: 10px;
->>>>>>> 7f8afe6a
 }
 visualize-extras .visualize-spy paginate {
   -webkit-flex-grow: 1;
