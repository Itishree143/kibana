--- conflicted
+++ resolved
@@ -69,12 +69,10 @@
         .each(function (chartData) {
           var chart = new self.ChartClass(self, this, chartData);
 
-<<<<<<< HEAD
           /* 
           // FIX THIS FOR TILE MAPS
           // Bind events to the chart
-=======
->>>>>>> 4f9684c2
+
           d3.rebind(chart, chart._attr.dispatch, 'on');
 
           // Bubble events up to the Vis Class and Events Class
