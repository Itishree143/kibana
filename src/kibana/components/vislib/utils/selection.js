define(function (require) {
  var $ = require('jquery');
  var d3 = require('d3');

<<<<<<< HEAD
    var d3 = require('d3');
=======
  // Dynamically adds css file
  require('css!../css/k4.d3');

  // adds an array to another array
  function addTo(to, array) {
    [].push.apply(to, array);
  }
>>>>>>> a131d50b

  /*
        Accepts a DOM element(s) and data.
        Returns an array of DOM elements on which charts
        will be rendered.
     */
  function placeChart(elem, data) {
    var $el = elem instanceof Array ? elem : d3.select(elem)
      .datum(data),
      charts = [];

    if (data.rows) {
      addTo(charts, split($el, 'height', 'width', data.rows, 'rows'));
    } else if (data.columns) {
      addTo(charts, split($el, 'width', 'height', data.columns, 'columns'));
    } else {
      if (!data.series || data.series.length === 0) {
        throw new Error('No valid data');
      }

      addTo(charts, $el.append('div')
        .attr('class', 'chart')
        .style('width', '100%')
        .style('height', '100%')[0]);
    }

    return charts;
  }

  /*
        Accepts a DOM element(s), 'width' and 'height', data and class name.
        Returns a DOM element array that has been split by class name,
        i.e. rows or columns.
     */
  function split(elem, by, inherit, data, name) {
    var charts = [],
      $el = elem instanceof Array ? elem : d3.select(elem),
      node = elem instanceof Array ? $(elem[0]) : $(elem),
      // need to refactor
      size = ($(node)
        .parent()[by]() / data.length) / $(node)
      .parent()[by]() * 100,
      inheritedSize = node[inherit]() / node[inherit]() * 100;

    if (!size || !inheritedSize || size === 0 || inheritedSize === 0) {
      if (!size || size === 0) {
        throw new Error('Chart cannot be rendered because ' + by + ' is ' + size + '.');
      } else {
        throw new Error('Chart cannot be rendered because ' + inherit + ' is ' + inheritedSize + '.');
      }
    }

    $el.selectAll('div')
      .data(data)
      .enter()
      .append('div')
      .attr('class', name)
      .style('width', function () {
        return by === 'width' ? size + '%' : inheritedSize + '%';
      })
      .style('height', function () {
        return by === 'height' ? size + '%' : inheritedSize + '%';
      })
      .style('display', function () {
        return name === 'rows' ? 'block' : 'inline-block';
      })
      .each(function (d) {
        var selection = d3.select(this);

        if (!d.series) {
          selection.append('div')
            .attr('class', name + '-label')
            .attr('height', '10%')
            .text(d.label);
        }

        addTo(charts, placeChart(selection, d));
      });

    return charts;
  }

  return function (elem, data) {
    return placeChart(elem, data);
  };
});<|MERGE_RESOLUTION|>--- conflicted
+++ resolved
@@ -1,18 +1,11 @@
 define(function (require) {
   var $ = require('jquery');
   var d3 = require('d3');
-
-<<<<<<< HEAD
-    var d3 = require('d3');
-=======
-  // Dynamically adds css file
-  require('css!../css/k4.d3');
 
   // adds an array to another array
   function addTo(to, array) {
     [].push.apply(to, array);
   }
->>>>>>> a131d50b
 
   /*
         Accepts a DOM element(s) and data.
