--- conflicted
+++ resolved
@@ -22,7 +22,28 @@
   }
 }
 
-<<<<<<< HEAD
+export class Append extends Processor {
+  constructor(processorId) {
+    super(processorId, 'append', 'Append');
+    this.targetField = '';
+    this.values = [];
+  }
+
+  get description() {
+    const target = this.targetField || '?';
+    return `[${target}]`;
+  }
+
+  get model() {
+    return {
+      processorId: this.processorId,
+      typeId: this.typeId,
+      targetField: this.targetField || '',
+      values: this.values || []
+    };
+  }
+};
+
 export class Convert extends Processor {
   constructor(processorId) {
     super(processorId, 'convert', 'Convert');
@@ -34,31 +55,14 @@
     const source = this.sourceField || '?';
     const type = this.type || '?';
     return `[${source}] to ${type}`;
-=======
-export class Append extends Processor {
-  constructor(processorId) {
-    super(processorId, 'append', 'Append');
-    this.targetField = '';
-    this.values = [];
-  }
-
-  get description() {
-    const target = this.targetField || '?';
-    return `[${target}]`;
->>>>>>> 44e1e874
   }
 
   get model() {
     return {
       processorId: this.processorId,
       typeId: this.typeId,
-<<<<<<< HEAD
       sourceField: this.sourceField || '',
       type: this.type || 'string'
-=======
-      targetField: this.targetField || '',
-      values: this.values || []
->>>>>>> 44e1e874
     };
   }
 };
