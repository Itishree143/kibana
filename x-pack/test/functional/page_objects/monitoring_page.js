/*
 * Copyright Elasticsearch B.V. and/or licensed to Elasticsearch B.V. under one
 * or more contributor license agreements. Licensed under the Elastic License;
 * you may not use this file except in compliance with the Elastic License.
 */

export function MonitoringPageProvider({ getPageObjects, getService }) {
  const PageObjects = getPageObjects(['common', 'header']);
  const testSubjects = getService('testSubjects');
<<<<<<< HEAD
  const retry = getService('retry');
  const find = getService('find');
=======

>>>>>>> 0df08fdc
  return new class MonitoringPage {
    async getWelcome() {
      const el = await find.byCssSelector('.euiCallOut--primary', 10000 * 10);
      return await el.getVisibleText();
    }

    async navigateTo() {
      await PageObjects.common.navigateToApp('monitoring');
    }

    async getAccessDeniedMessage() {
      return testSubjects.getVisibleText('accessDeniedTitle');
    }

    async clickBreadcrumb(subj) {
      return testSubjects.click(subj);
    }

    async assertTableNoData(subj) {
      if (!await testSubjects.exists(subj)) {
        throw new Error('Expected to find the no data message');
      }
    }

    async tableGetRows(subj) {
      const table = await testSubjects.find(subj);
      return table.findAllByTagName('tr');
    }

    async tableGetRowsFromContainer(subj) {
      const table = await testSubjects.find(subj);
      const tbody = await table.findByTagName('tbody');
      return tbody.findAllByTagName('tr');
    }

    async tableSetFilter(subj, text) {
      await testSubjects.setValue(subj, text);
      await PageObjects.common.pressEnterKey();
      await PageObjects.header.waitUntilLoadingHasFinished();
    }

    async tableClearFilter(subj) {
      return await testSubjects.setValue(subj, ' \uE003'); // space and backspace to trigger onChange event
    }
  };
}<|MERGE_RESOLUTION|>--- conflicted
+++ resolved
@@ -7,12 +7,9 @@
 export function MonitoringPageProvider({ getPageObjects, getService }) {
   const PageObjects = getPageObjects(['common', 'header']);
   const testSubjects = getService('testSubjects');
-<<<<<<< HEAD
   const retry = getService('retry');
   const find = getService('find');
-=======
 
->>>>>>> 0df08fdc
   return new class MonitoringPage {
     async getWelcome() {
       const el = await find.byCssSelector('.euiCallOut--primary', 10000 * 10);
@@ -32,9 +29,19 @@
     }
 
     async assertTableNoData(subj) {
-      if (!await testSubjects.exists(subj)) {
-        throw new Error('Expected to find the no data message');
-      }
+      await retry.try(async () => {
+        if (!await testSubjects.exists(subj)) {
+          throw new Error('Expected to find the no data message');
+        }
+      });
+    }
+
+    async assertEuiTableNoData(subj) {
+      await retry.try(async () => {
+        if (await testSubjects.exists(subj)) {
+          throw new Error('Expected to find the no data message');
+        }
+      });
     }
 
     async tableGetRows(subj) {
