--- conflicted
+++ resolved
@@ -8,7 +8,6 @@
   describe('apis', function () {
     this.tags('ciGroup5');
 
-<<<<<<< HEAD
     // These commented out tests are only for within the secops branch and should not be merged into master
     // loadTestFile(require.resolve('./es'));
     // loadTestFile(require.resolve('./security'));
@@ -19,19 +18,8 @@
     // loadTestFile(require.resolve('./infra'));
     //Only running our secops test for now since we are working in our own branch
     loadTestFile(require.resolve('./secops'));
+    // loadTestFile(require.resolve('./beats'));
     // loadTestFile(require.resolve('./management'));
-    // loadTestFile(require.resolve('./beats'));
-=======
-    loadTestFile(require.resolve('./es'));
-    loadTestFile(require.resolve('./security'));
-    loadTestFile(require.resolve('./monitoring'));
-    loadTestFile(require.resolve('./xpack_main'));
-    loadTestFile(require.resolve('./logstash'));
-    loadTestFile(require.resolve('./kibana'));
-    loadTestFile(require.resolve('./infra'));
-    loadTestFile(require.resolve('./beats'));
-    loadTestFile(require.resolve('./management'));
-    loadTestFile(require.resolve('./uptime'));
->>>>>>> 74c35fbb
+    // loadTestFile(require.resolve('./uptime'));
   });
 }