/*
 * Copyright Elasticsearch B.V. and/or licensed to Elasticsearch B.V. under one
 * or more contributor license agreements. Licensed under the Elastic License;
 * you may not use this file except in compliance with the Elastic License.
 */

export default function ({ loadTestFile }) {
  describe('apis', function () {
    this.tags('ciGroup6');

    loadTestFile(require.resolve('./es'));
    loadTestFile(require.resolve('./security'));
    loadTestFile(require.resolve('./spaces'));
    loadTestFile(require.resolve('./monitoring'));
    loadTestFile(require.resolve('./xpack_main'));
    loadTestFile(require.resolve('./features'));
    loadTestFile(require.resolve('./telemetry'));
    loadTestFile(require.resolve('./logstash'));
    loadTestFile(require.resolve('./kibana'));
    loadTestFile(require.resolve('./infra'));
    loadTestFile(require.resolve('./beats'));
    loadTestFile(require.resolve('./console'));
    loadTestFile(require.resolve('./management'));
    loadTestFile(require.resolve('./uptime'));
    loadTestFile(require.resolve('./maps'));
    loadTestFile(require.resolve('./apm'));
    loadTestFile(require.resolve('./siem'));
    loadTestFile(require.resolve('./short_urls'));
    loadTestFile(require.resolve('./lens'));
<<<<<<< HEAD
    loadTestFile(require.resolve('./fleet'));
    loadTestFile(require.resolve('./ingest'));
    loadTestFile(require.resolve('./licensing'));
=======
    loadTestFile(require.resolve('./endpoint'));
    loadTestFile(require.resolve('./ml'));
>>>>>>> a91e53f1
  });
}<|MERGE_RESOLUTION|>--- conflicted
+++ resolved
@@ -27,13 +27,10 @@
     loadTestFile(require.resolve('./siem'));
     loadTestFile(require.resolve('./short_urls'));
     loadTestFile(require.resolve('./lens'));
-<<<<<<< HEAD
     loadTestFile(require.resolve('./fleet'));
     loadTestFile(require.resolve('./ingest'));
     loadTestFile(require.resolve('./licensing'));
-=======
     loadTestFile(require.resolve('./endpoint'));
     loadTestFile(require.resolve('./ml'));
->>>>>>> a91e53f1
   });
 }