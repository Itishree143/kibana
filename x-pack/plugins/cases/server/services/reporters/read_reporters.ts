/*
 * Copyright Elasticsearch B.V. and/or licensed to Elasticsearch B.V. under one
 * or more contributor license agreements. Licensed under the Elastic License
 * 2.0; you may not use this file except in compliance with the Elastic License
 * 2.0.
 */

import { SavedObject, SavedObjectsClientContract } from 'kibana/server';

<<<<<<< HEAD
import { CaseAttributes, User, CASE_SAVED_OBJECT } from '../../../common';
=======
import { CaseAttributes, User } from '../../../common/api';
import { CASE_SAVED_OBJECT } from '../../saved_object_types';
>>>>>>> c0f9bfcd

export const convertToReporters = (caseObjects: Array<SavedObject<CaseAttributes>>): User[] =>
  caseObjects.reduce<User[]>((accum, caseObj) => {
    if (
      caseObj &&
      caseObj.attributes &&
      caseObj.attributes.created_by &&
      caseObj.attributes.created_by.username &&
      !accum.some((item) => item.username === caseObj.attributes.created_by.username)
    ) {
      return [...accum, caseObj.attributes.created_by];
    } else {
      return accum;
    }
  }, []);

export const readReporters = async ({
  client,
}: {
  client: SavedObjectsClientContract;
  perPage?: number;
}): Promise<User[]> => {
  const firstReporters = await client.find({
    type: CASE_SAVED_OBJECT,
    fields: ['created_by'],
    page: 1,
    perPage: 1,
  });
  const reporters = await client.find<CaseAttributes>({
    type: CASE_SAVED_OBJECT,
    fields: ['created_by'],
    page: 1,
    perPage: firstReporters.total,
  });
  return convertToReporters(reporters.saved_objects);
};<|MERGE_RESOLUTION|>--- conflicted
+++ resolved
@@ -7,12 +7,8 @@
 
 import { SavedObject, SavedObjectsClientContract } from 'kibana/server';
 
-<<<<<<< HEAD
-import { CaseAttributes, User, CASE_SAVED_OBJECT } from '../../../common';
-=======
 import { CaseAttributes, User } from '../../../common/api';
-import { CASE_SAVED_OBJECT } from '../../saved_object_types';
->>>>>>> c0f9bfcd
+import { CASE_SAVED_OBJECT } from '../../../common/constants';
 
 export const convertToReporters = (caseObjects: Array<SavedObject<CaseAttributes>>): User[] =>
   caseObjects.reduce<User[]>((accum, caseObj) => {
