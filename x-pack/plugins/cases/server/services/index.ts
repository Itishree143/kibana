--- conflicted
+++ resolved
@@ -17,6 +17,9 @@
   SavedObjectsBulkResponse,
   SavedObjectsFindResult,
 } from 'kibana/server';
+
+import { nodeBuilder } from '../../../../../src/plugins/data/common';
+import { KueryNode } from '../../../../../src/plugins/data/server';
 
 import { AuthenticatedUser, SecurityPluginSetup } from '../../../security/server';
 import {
@@ -34,17 +37,8 @@
   caseTypeField,
   CasesFindRequest,
 } from '../../common/api';
-<<<<<<< HEAD
-import {
-  combineFilters,
-  defaultSortField,
-  groupTotalAlertsByID,
-  SavedObjectFindOptionsKueryNode,
-} from '../common';
-=======
+import { defaultSortField, groupTotalAlertsByID, SavedObjectFindOptionsKueryNode } from '../common';
 import { ENABLE_CASE_CONNECTOR } from '../../common/constants';
-import { combineFilters, defaultSortField, groupTotalAlertsByID } from '../common';
->>>>>>> 33e213cb
 import { defaultPage, defaultPerPage } from '../routes/api';
 import {
   flattenCaseSavedObject,
@@ -932,16 +926,16 @@
         };
       }
 
-      let filter: string | undefined;
+      let filter: KueryNode | undefined;
       if (!includeSubCaseComments) {
         // if other filters were passed in then combine them to filter out sub case comments
-        filter = combineFilters(
-          [
-            options?.filter ?? '',
-            `${CASE_COMMENT_SAVED_OBJECT}.attributes.associationType: ${AssociationType.case}`,
-          ],
-          'AND'
-        );
+        filter = nodeBuilder.and([
+          options?.filter,
+          nodeBuilder.is(
+            `${CASE_COMMENT_SAVED_OBJECT}.attributes.associationType`,
+            AssociationType.case
+          ),
+        ]);
       }
 
       this.log.debug(`Attempting to GET all comments for case caseID ${JSON.stringify(id)}`);
