/*
 * Copyright Elasticsearch B.V. and/or licensed to Elasticsearch B.V. under one
 * or more contributor license agreements. Licensed under the Elastic License
 * 2.0; you may not use this file except in compliance with the Elastic License
 * 2.0.
 */

import {
  KibanaRequest,
  Logger,
  SavedObject,
  SavedObjectsClientContract,
  SavedObjectsFindResponse,
  SavedObjectsUpdateResponse,
  SavedObjectReference,
  SavedObjectsBulkUpdateResponse,
  SavedObjectsBulkResponse,
  SavedObjectsFindResult,
} from 'kibana/server';

import { AuthenticatedUser, SecurityPluginSetup } from '../../../security/server';
import {
  ESCaseAttributes,
  CommentAttributes,
  SavedObjectFindOptions,
  User,
  CommentPatchAttributes,
  SubCaseAttributes,
  AssociationType,
  SubCaseResponse,
  CommentType,
  CaseType,
  CaseResponse,
  caseTypeField,
  CasesFindRequest,
<<<<<<< HEAD
} from '../../common';
=======
} from '../../common/api';
import { ENABLE_CASE_CONNECTOR } from '../../common/constants';
>>>>>>> ce6641ba
import { combineFilters, defaultSortField, groupTotalAlertsByID } from '../common';
import { defaultPage, defaultPerPage } from '../routes/api';
import {
  flattenCaseSavedObject,
  flattenSubCaseSavedObject,
  transformNewSubCase,
} from '../routes/api/utils';
import {
  CASE_SAVED_OBJECT,
  CASE_COMMENT_SAVED_OBJECT,
  SUB_CASE_SAVED_OBJECT,
} from '../saved_object_types';
import { readReporters } from './reporters/read_reporters';
import { readTags } from './tags/read_tags';

export { CaseConfigureService, CaseConfigureServiceSetup } from './configure';
export { CaseUserActionService, CaseUserActionServiceSetup } from './user_actions';
export { ConnectorMappingsService, ConnectorMappingsServiceSetup } from './connector_mappings';
export { AlertService, AlertServiceContract } from './alerts';

export interface ClientArgs {
  client: SavedObjectsClientContract;
}

interface PushedArgs {
  pushed_at: string;
  pushed_by: User;
}

interface GetCaseArgs extends ClientArgs {
  id: string;
}

interface GetCasesArgs extends ClientArgs {
  caseIds: string[];
}

interface GetSubCasesArgs extends ClientArgs {
  ids: string[];
}

interface FindCommentsArgs {
  client: SavedObjectsClientContract;
  id: string | string[];
  options?: SavedObjectFindOptions;
}

interface FindCaseCommentsArgs {
  client: SavedObjectsClientContract;
  id: string | string[];
  options?: SavedObjectFindOptions;
  includeSubCaseComments?: boolean;
}

interface FindSubCaseCommentsArgs {
  client: SavedObjectsClientContract;
  id: string | string[];
  options?: SavedObjectFindOptions;
}

interface FindCasesArgs extends ClientArgs {
  options?: SavedObjectFindOptions;
}

interface FindSubCasesByIDArgs extends FindCasesArgs {
  ids: string[];
}

interface FindSubCasesStatusStats {
  client: SavedObjectsClientContract;
  options: SavedObjectFindOptions;
  ids: string[];
}

interface GetCommentArgs extends ClientArgs {
  commentId: string;
}

interface PostCaseArgs extends ClientArgs {
  attributes: ESCaseAttributes;
}

interface CreateSubCaseArgs extends ClientArgs {
  createdAt: string;
  caseId: string;
  createdBy: User;
}

interface PostCommentArgs extends ClientArgs {
  attributes: CommentAttributes;
  references: SavedObjectReference[];
}

interface PatchCase {
  caseId: string;
  updatedAttributes: Partial<ESCaseAttributes & PushedArgs>;
  version?: string;
}
type PatchCaseArgs = PatchCase & ClientArgs;

interface PatchCasesArgs extends ClientArgs {
  cases: PatchCase[];
}

interface PatchComment {
  commentId: string;
  updatedAttributes: CommentPatchAttributes;
  version?: string;
}

type UpdateCommentArgs = PatchComment & ClientArgs;

interface PatchComments extends ClientArgs {
  comments: PatchComment[];
}

interface PatchSubCase {
  client: SavedObjectsClientContract;
  subCaseId: string;
  updatedAttributes: Partial<SubCaseAttributes>;
  version?: string;
}

interface PatchSubCases {
  client: SavedObjectsClientContract;
  subCases: Array<Omit<PatchSubCase, 'client'>>;
}

interface GetUserArgs {
  request: KibanaRequest;
}

interface SubCasesMapWithPageInfo {
  subCasesMap: Map<string, SubCaseResponse[]>;
  page: number;
  perPage: number;
  total: number;
}

interface CaseCommentStats {
  commentTotals: Map<string, number>;
  alertTotals: Map<string, number>;
}

interface FindCommentsByAssociationArgs {
  client: SavedObjectsClientContract;
  id: string | string[];
  associationType: AssociationType;
  options?: SavedObjectFindOptions;
}

interface Collection {
  case: SavedObjectsFindResult<ESCaseAttributes>;
  subCases?: SubCaseResponse[];
}

interface CasesMapWithPageInfo {
  casesMap: Map<string, CaseResponse>;
  page: number;
  perPage: number;
  total: number;
}

type FindCaseOptions = CasesFindRequest & SavedObjectFindOptions;

export interface CaseServiceSetup {
  deleteCase(args: GetCaseArgs): Promise<{}>;
  deleteComment(args: GetCommentArgs): Promise<{}>;
  deleteSubCase(client: SavedObjectsClientContract, id: string): Promise<{}>;
  findCases(args: FindCasesArgs): Promise<SavedObjectsFindResponse<ESCaseAttributes>>;
  findSubCases(args: FindCasesArgs): Promise<SavedObjectsFindResponse<SubCaseAttributes>>;
  findSubCasesByCaseId(
    args: FindSubCasesByIDArgs
  ): Promise<SavedObjectsFindResponse<SubCaseAttributes>>;
  getAllCaseComments(
    args: FindCaseCommentsArgs
  ): Promise<SavedObjectsFindResponse<CommentAttributes>>;
  getAllSubCaseComments(
    args: FindSubCaseCommentsArgs
  ): Promise<SavedObjectsFindResponse<CommentAttributes>>;
  getCase(args: GetCaseArgs): Promise<SavedObject<ESCaseAttributes>>;
  getSubCase(args: GetCaseArgs): Promise<SavedObject<SubCaseAttributes>>;
  getSubCases(args: GetSubCasesArgs): Promise<SavedObjectsBulkResponse<SubCaseAttributes>>;
  getCases(args: GetCasesArgs): Promise<SavedObjectsBulkResponse<ESCaseAttributes>>;
  getComment(args: GetCommentArgs): Promise<SavedObject<CommentAttributes>>;
  getTags(args: ClientArgs): Promise<string[]>;
  getReporters(args: ClientArgs): Promise<User[]>;
  getUser(args: GetUserArgs): Promise<AuthenticatedUser | User>;
  postNewCase(args: PostCaseArgs): Promise<SavedObject<ESCaseAttributes>>;
  postNewComment(args: PostCommentArgs): Promise<SavedObject<CommentAttributes>>;
  patchCase(args: PatchCaseArgs): Promise<SavedObjectsUpdateResponse<ESCaseAttributes>>;
  patchCases(args: PatchCasesArgs): Promise<SavedObjectsBulkUpdateResponse<ESCaseAttributes>>;
  patchComment(args: UpdateCommentArgs): Promise<SavedObjectsUpdateResponse<CommentAttributes>>;
  patchComments(args: PatchComments): Promise<SavedObjectsBulkUpdateResponse<CommentAttributes>>;
  getMostRecentSubCase(
    client: SavedObjectsClientContract,
    caseId: string
  ): Promise<SavedObject<SubCaseAttributes> | undefined>;
  createSubCase(args: CreateSubCaseArgs): Promise<SavedObject<SubCaseAttributes>>;
  patchSubCase(args: PatchSubCase): Promise<SavedObjectsUpdateResponse<SubCaseAttributes>>;
  patchSubCases(args: PatchSubCases): Promise<SavedObjectsBulkUpdateResponse<SubCaseAttributes>>;
  findSubCaseStatusStats(args: FindSubCasesStatusStats): Promise<number>;
  getCommentsByAssociation(
    args: FindCommentsByAssociationArgs
  ): Promise<SavedObjectsFindResponse<CommentAttributes>>;
  getCaseCommentStats(args: {
    client: SavedObjectsClientContract;
    ids: string[];
    associationType: AssociationType;
  }): Promise<CaseCommentStats>;
  findSubCasesGroupByCase(args: {
    client: SavedObjectsClientContract;
    options?: SavedObjectFindOptions;
    ids: string[];
  }): Promise<SubCasesMapWithPageInfo>;
  findCaseStatusStats(args: {
    client: SavedObjectsClientContract;
    caseOptions: SavedObjectFindOptions;
    subCaseOptions?: SavedObjectFindOptions;
  }): Promise<number>;
  findCasesGroupedByID(args: {
    client: SavedObjectsClientContract;
    caseOptions: SavedObjectFindOptions;
    subCaseOptions?: SavedObjectFindOptions;
  }): Promise<CasesMapWithPageInfo>;
}

export class CaseService implements CaseServiceSetup {
  constructor(
    private readonly log: Logger,
    private readonly authentication?: SecurityPluginSetup['authc']
  ) {}

  /**
   * Returns a map of all cases combined with their sub cases if they are collections.
   */
  public async findCasesGroupedByID({
    client,
    caseOptions,
    subCaseOptions,
  }: {
    client: SavedObjectsClientContract;
    caseOptions: FindCaseOptions;
    subCaseOptions?: SavedObjectFindOptions;
  }): Promise<CasesMapWithPageInfo> {
    const cases = await this.findCases({
      client,
      options: caseOptions,
    });

    const subCasesResp = ENABLE_CASE_CONNECTOR
      ? await this.findSubCasesGroupByCase({
          client,
          options: subCaseOptions,
          ids: cases.saved_objects
            .filter((caseInfo) => caseInfo.attributes.type === CaseType.collection)
            .map((caseInfo) => caseInfo.id),
        })
      : { subCasesMap: new Map<string, SubCaseResponse[]>(), page: 0, perPage: 0 };

    const casesMap = cases.saved_objects.reduce((accMap, caseInfo) => {
      const subCasesForCase = subCasesResp.subCasesMap.get(caseInfo.id);

      /**
       * If this case is an individual add it to the return map
       * If it is a collection and it has sub cases add it to the return map
       * If it is a collection and it does not have sub cases, check and see if we're filtering on a status,
       *  if we're filtering on a status then exclude the empty collection from the results
       *  if we're not filtering on a status then include the empty collection (that way we can display all the collections
       *  when the UI isn't doing any filtering)
       */
      if (
        caseInfo.attributes.type === CaseType.individual ||
        subCasesForCase !== undefined ||
        !caseOptions.status
      ) {
        accMap.set(caseInfo.id, { case: caseInfo, subCases: subCasesForCase });
      }
      return accMap;
    }, new Map<string, Collection>());

    /**
     * One potential optimization here is to get all comment stats for individual cases, parent cases, and sub cases
     * in a single request. This can be done because comments that are for sub cases have a reference to both the sub case
     * and the parent. The associationType field allows us to determine which type of case the comment is attached to.
     *
     * So we could use the ids for all the valid cases (individual cases and parents with sub cases) to grab everything.
     * Once we have it we can build the maps.
     *
     * Currently we get all comment stats for all sub cases in one go and we get all comment stats for cases (individual and parent)
     * in another request (the one below this comment).
     */
    const totalCommentsForCases = await this.getCaseCommentStats({
      client,
      ids: Array.from(casesMap.keys()),
      associationType: AssociationType.case,
    });

    const casesWithComments = new Map<string, CaseResponse>();
    for (const [id, caseInfo] of casesMap.entries()) {
      casesWithComments.set(
        id,
        flattenCaseSavedObject({
          savedObject: caseInfo.case,
          totalComment: totalCommentsForCases.commentTotals.get(id) ?? 0,
          totalAlerts: totalCommentsForCases.alertTotals.get(id) ?? 0,
          subCases: caseInfo.subCases,
        })
      );
    }

    return {
      casesMap: casesWithComments,
      page: cases.page,
      perPage: cases.per_page,
      total: cases.total,
    };
  }

  /**
   * Retrieves the number of cases that exist with a given status (open, closed, etc).
   * This also counts sub cases. Parent cases are excluded from the statistics.
   */
  public async findCaseStatusStats({
    client,
    caseOptions,
    subCaseOptions,
  }: {
    client: SavedObjectsClientContract;
    caseOptions: SavedObjectFindOptions;
    subCaseOptions?: SavedObjectFindOptions;
  }): Promise<number> {
    const casesStats = await this.findCases({
      client,
      options: {
        ...caseOptions,
        fields: [],
        page: 1,
        perPage: 1,
      },
    });

    /**
     * This could be made more performant. What we're doing here is retrieving all cases
     * that match the API request's filters instead of just counts. This is because we need to grab
     * the ids for the parent cases that match those filters. Then we use those IDS to count how many
     * sub cases those parents have to calculate the total amount of cases that are open, closed, or in-progress.
     *
     * Another solution would be to store ALL filterable fields on both a case and sub case. That we could do a single
     * query for each type to calculate the totals using the filters. This has drawbacks though:
     *
     * We'd have to sync up the parent case's editable attributes with the sub case any time they were change to avoid
     * them getting out of sync and causing issues when we do these types of stats aggregations. This would result in a lot
     * of update requests if the user is editing their case details often. Which could potentially cause conflict failures.
     *
     * Another option is to prevent the ability from update the parent case's details all together once it's created. A user
     * could instead modify the sub case details directly. This could be weird though because individual sub cases for the same
     * parent would have different titles, tags, etc.
     *
     * Another potential issue with this approach is when you push a case and all its sub case information. If the sub cases
     * don't have the same title and tags, we'd need to account for that as well.
     */
    const cases = await this.findCases({
      client,
      options: {
        ...caseOptions,
        fields: [caseTypeField],
        page: 1,
        perPage: casesStats.total,
      },
    });

    const caseIds = cases.saved_objects
      .filter((caseInfo) => caseInfo.attributes.type === CaseType.collection)
      .map((caseInfo) => caseInfo.id);

    let subCasesTotal = 0;

    if (ENABLE_CASE_CONNECTOR && subCaseOptions) {
      subCasesTotal = await this.findSubCaseStatusStats({
        client,
        options: subCaseOptions,
        ids: caseIds,
      });
    }

    const total =
      cases.saved_objects.filter((caseInfo) => caseInfo.attributes.type !== CaseType.collection)
        .length + subCasesTotal;

    return total;
  }

  /**
   * Retrieves the comments attached to a case or sub case.
   */
  public async getCommentsByAssociation({
    client,
    id,
    associationType,
    options,
  }: FindCommentsByAssociationArgs): Promise<SavedObjectsFindResponse<CommentAttributes>> {
    if (associationType === AssociationType.subCase) {
      return this.getAllSubCaseComments({
        client,
        id,
        options,
      });
    } else {
      return this.getAllCaseComments({
        client,
        id,
        options,
      });
    }
  }

  /**
   * Returns the number of total comments and alerts for a case (or sub case)
   */
  public async getCaseCommentStats({
    client,
    ids,
    associationType,
  }: {
    client: SavedObjectsClientContract;
    ids: string[];
    associationType: AssociationType;
  }): Promise<CaseCommentStats> {
    if (ids.length <= 0) {
      return {
        commentTotals: new Map<string, number>(),
        alertTotals: new Map<string, number>(),
      };
    }

    const refType =
      associationType === AssociationType.case ? CASE_SAVED_OBJECT : SUB_CASE_SAVED_OBJECT;

    const allComments = await Promise.all(
      ids.map((id) =>
        this.getCommentsByAssociation({
          client,
          associationType,
          id,
          options: { page: 1, perPage: 1 },
        })
      )
    );

    const alerts = await this.getCommentsByAssociation({
      client,
      associationType,
      id: ids,
      options: {
        filter: `(${CASE_COMMENT_SAVED_OBJECT}.attributes.type: ${CommentType.alert} OR ${CASE_COMMENT_SAVED_OBJECT}.attributes.type: ${CommentType.generatedAlert})`,
      },
    });

    const getID = (comments: SavedObjectsFindResponse<unknown>) => {
      return comments.saved_objects.length > 0
        ? comments.saved_objects[0].references.find((ref) => ref.type === refType)?.id
        : undefined;
    };

    const groupedComments = allComments.reduce((acc, comments) => {
      const id = getID(comments);
      if (id) {
        acc.set(id, comments.total);
      }
      return acc;
    }, new Map<string, number>());

    const groupedAlerts = groupTotalAlertsByID({ comments: alerts });
    return { commentTotals: groupedComments, alertTotals: groupedAlerts };
  }

  /**
   * Returns all the sub cases for a set of case IDs. Comment statistics are also returned.
   */
  public async findSubCasesGroupByCase({
    client,
    options,
    ids,
  }: {
    client: SavedObjectsClientContract;
    options?: SavedObjectFindOptions;
    ids: string[];
  }): Promise<SubCasesMapWithPageInfo> {
    const getCaseID = (subCase: SavedObjectsFindResult<SubCaseAttributes>): string | undefined => {
      return subCase.references.length > 0 ? subCase.references[0].id : undefined;
    };

    const emptyResponse = {
      subCasesMap: new Map<string, SubCaseResponse[]>(),
      page: 0,
      perPage: 0,
      total: 0,
    };

    if (!options) {
      return emptyResponse;
    }

    if (ids.length <= 0) {
      return emptyResponse;
    }

    const subCases = await this.findSubCases({
      client,
      options: {
        ...options,
        hasReference: ids.map((id) => {
          return {
            id,
            type: CASE_SAVED_OBJECT,
          };
        }),
      },
    });

    const subCaseComments = await this.getCaseCommentStats({
      client,
      ids: subCases.saved_objects.map((subCase) => subCase.id),
      associationType: AssociationType.subCase,
    });

    const subCasesMap = subCases.saved_objects.reduce((accMap, subCase) => {
      const parentCaseID = getCaseID(subCase);
      if (parentCaseID) {
        const subCaseFromMap = accMap.get(parentCaseID);

        if (subCaseFromMap === undefined) {
          const subCasesForID = [
            flattenSubCaseSavedObject({
              savedObject: subCase,
              totalComment: subCaseComments.commentTotals.get(subCase.id) ?? 0,
              totalAlerts: subCaseComments.alertTotals.get(subCase.id) ?? 0,
            }),
          ];
          accMap.set(parentCaseID, subCasesForID);
        } else {
          subCaseFromMap.push(
            flattenSubCaseSavedObject({
              savedObject: subCase,
              totalComment: subCaseComments.commentTotals.get(subCase.id) ?? 0,
              totalAlerts: subCaseComments.alertTotals.get(subCase.id) ?? 0,
            })
          );
        }
      }
      return accMap;
    }, new Map<string, SubCaseResponse[]>());

    return { subCasesMap, page: subCases.page, perPage: subCases.per_page, total: subCases.total };
  }

  /**
   * Calculates the number of sub cases for a given set of options for a set of case IDs.
   */
  public async findSubCaseStatusStats({
    client,
    options,
    ids,
  }: FindSubCasesStatusStats): Promise<number> {
    if (ids.length <= 0) {
      return 0;
    }

    const subCases = await this.findSubCases({
      client,
      options: {
        ...options,
        page: 1,
        perPage: 1,
        fields: [],
        hasReference: ids.map((id) => {
          return {
            id,
            type: CASE_SAVED_OBJECT,
          };
        }),
      },
    });

    return subCases.total;
  }

  public async createSubCase({
    client,
    createdAt,
    caseId,
    createdBy,
  }: CreateSubCaseArgs): Promise<SavedObject<SubCaseAttributes>> {
    try {
      this.log.debug(`Attempting to POST a new sub case`);
      return client.create(SUB_CASE_SAVED_OBJECT, transformNewSubCase({ createdAt, createdBy }), {
        references: [
          {
            type: CASE_SAVED_OBJECT,
            name: `associated-${CASE_SAVED_OBJECT}`,
            id: caseId,
          },
        ],
      });
    } catch (error) {
      this.log.error(`Error on POST a new sub case for id ${caseId}: ${error}`);
      throw error;
    }
  }

  public async getMostRecentSubCase(client: SavedObjectsClientContract, caseId: string) {
    try {
      this.log.debug(`Attempting to find most recent sub case for caseID: ${caseId}`);
      const subCases: SavedObjectsFindResponse<SubCaseAttributes> = await client.find({
        perPage: 1,
        sortField: 'created_at',
        sortOrder: 'desc',
        type: SUB_CASE_SAVED_OBJECT,
        hasReference: { type: CASE_SAVED_OBJECT, id: caseId },
      });
      if (subCases.saved_objects.length <= 0) {
        return;
      }

      return subCases.saved_objects[0];
    } catch (error) {
      this.log.error(`Error finding the most recent sub case for case: ${caseId}: ${error}`);
      throw error;
    }
  }

  public async deleteSubCase(client: SavedObjectsClientContract, id: string) {
    try {
      this.log.debug(`Attempting to DELETE sub case ${id}`);
      return await client.delete(SUB_CASE_SAVED_OBJECT, id);
    } catch (error) {
      this.log.error(`Error on DELETE sub case ${id}: ${error}`);
      throw error;
    }
  }

  public async deleteCase({ client, id: caseId }: GetCaseArgs) {
    try {
      this.log.debug(`Attempting to DELETE case ${caseId}`);
      return await client.delete(CASE_SAVED_OBJECT, caseId);
    } catch (error) {
      this.log.error(`Error on DELETE case ${caseId}: ${error}`);
      throw error;
    }
  }
  public async deleteComment({ client, commentId }: GetCommentArgs) {
    try {
      this.log.debug(`Attempting to GET comment ${commentId}`);
      return await client.delete(CASE_COMMENT_SAVED_OBJECT, commentId);
    } catch (error) {
      this.log.error(`Error on GET comment ${commentId}: ${error}`);
      throw error;
    }
  }
  public async getCase({
    client,
    id: caseId,
  }: GetCaseArgs): Promise<SavedObject<ESCaseAttributes>> {
    try {
      this.log.debug(`Attempting to GET case ${caseId}`);
      return await client.get(CASE_SAVED_OBJECT, caseId);
    } catch (error) {
      this.log.error(`Error on GET case ${caseId}: ${error}`);
      throw error;
    }
  }
  public async getSubCase({ client, id }: GetCaseArgs): Promise<SavedObject<SubCaseAttributes>> {
    try {
      this.log.debug(`Attempting to GET sub case ${id}`);
      return await client.get(SUB_CASE_SAVED_OBJECT, id);
    } catch (error) {
      this.log.error(`Error on GET sub case ${id}: ${error}`);
      throw error;
    }
  }

  public async getSubCases({
    client,
    ids,
  }: GetSubCasesArgs): Promise<SavedObjectsBulkResponse<SubCaseAttributes>> {
    try {
      this.log.debug(`Attempting to GET sub cases ${ids.join(', ')}`);
      return await client.bulkGet(ids.map((id) => ({ type: SUB_CASE_SAVED_OBJECT, id })));
    } catch (error) {
      this.log.error(`Error on GET cases ${ids.join(', ')}: ${error}`);
      throw error;
    }
  }

  public async getCases({
    client,
    caseIds,
  }: GetCasesArgs): Promise<SavedObjectsBulkResponse<ESCaseAttributes>> {
    try {
      this.log.debug(`Attempting to GET cases ${caseIds.join(', ')}`);
      return await client.bulkGet(
        caseIds.map((caseId) => ({ type: CASE_SAVED_OBJECT, id: caseId }))
      );
    } catch (error) {
      this.log.error(`Error on GET cases ${caseIds.join(', ')}: ${error}`);
      throw error;
    }
  }
  public async getComment({
    client,
    commentId,
  }: GetCommentArgs): Promise<SavedObject<CommentAttributes>> {
    try {
      this.log.debug(`Attempting to GET comment ${commentId}`);
      return await client.get(CASE_COMMENT_SAVED_OBJECT, commentId);
    } catch (error) {
      this.log.error(`Error on GET comment ${commentId}: ${error}`);
      throw error;
    }
  }

  public async findCases({
    client,
    options,
  }: FindCasesArgs): Promise<SavedObjectsFindResponse<ESCaseAttributes>> {
    try {
      this.log.debug(`Attempting to find cases`);
      return await client.find({
        sortField: defaultSortField,
        ...options,
        type: CASE_SAVED_OBJECT,
      });
    } catch (error) {
      this.log.error(`Error on find cases: ${error}`);
      throw error;
    }
  }

  public async findSubCases({
    client,
    options,
  }: FindCasesArgs): Promise<SavedObjectsFindResponse<SubCaseAttributes>> {
    try {
      this.log.debug(`Attempting to find sub cases`);
      // if the page or perPage options are set then respect those instead of trying to
      // grab all sub cases
      if (options?.page !== undefined || options?.perPage !== undefined) {
        return client.find({
          sortField: defaultSortField,
          ...options,
          type: SUB_CASE_SAVED_OBJECT,
        });
      }

      const stats = await client.find({
        fields: [],
        page: 1,
        perPage: 1,
        sortField: defaultSortField,
        ...options,
        type: SUB_CASE_SAVED_OBJECT,
      });
      return client.find({
        page: 1,
        perPage: stats.total,
        sortField: defaultSortField,
        ...options,
        type: SUB_CASE_SAVED_OBJECT,
      });
    } catch (error) {
      this.log.error(`Error on find sub cases: ${error}`);
      throw error;
    }
  }

  /**
   * Find sub cases using a collection's ID. This would try to retrieve the maximum amount of sub cases
   * by default.
   *
   * @param id the saved object ID of the parent collection to find sub cases for.
   */
  public async findSubCasesByCaseId({
    client,
    ids,
    options,
  }: FindSubCasesByIDArgs): Promise<SavedObjectsFindResponse<SubCaseAttributes>> {
    if (ids.length <= 0) {
      return {
        total: 0,
        saved_objects: [],
        page: options?.page ?? defaultPage,
        per_page: options?.perPage ?? defaultPerPage,
      };
    }

    try {
      this.log.debug(`Attempting to GET sub cases for case collection id ${ids.join(', ')}`);
      return this.findSubCases({
        client,
        options: {
          ...options,
          hasReference: ids.map((id) => ({
            type: CASE_SAVED_OBJECT,
            id,
          })),
        },
      });
    } catch (error) {
      this.log.error(
        `Error on GET all sub cases for case collection id ${ids.join(', ')}: ${error}`
      );
      throw error;
    }
  }

  private asArray(id: string | string[] | undefined): string[] {
    if (id === undefined) {
      return [];
    } else if (Array.isArray(id)) {
      return id;
    } else {
      return [id];
    }
  }

  private async getAllComments({
    client,
    id,
    options,
  }: FindCommentsArgs): Promise<SavedObjectsFindResponse<CommentAttributes>> {
    try {
      this.log.debug(`Attempting to GET all comments for id ${JSON.stringify(id)}`);
      if (options?.page !== undefined || options?.perPage !== undefined) {
        return client.find({
          type: CASE_COMMENT_SAVED_OBJECT,
          sortField: defaultSortField,
          ...options,
        });
      }
      // get the total number of comments that are in ES then we'll grab them all in one go
      const stats = await client.find({
        type: CASE_COMMENT_SAVED_OBJECT,
        fields: [],
        page: 1,
        perPage: 1,
        sortField: defaultSortField,
        // spread the options after so the caller can override the default behavior if they want
        ...options,
      });

      return client.find({
        type: CASE_COMMENT_SAVED_OBJECT,
        page: 1,
        perPage: stats.total,
        sortField: defaultSortField,
        ...options,
      });
    } catch (error) {
      this.log.error(`Error on GET all comments for ${JSON.stringify(id)}: ${error}`);
      throw error;
    }
  }

  /**
   * Default behavior is to retrieve all comments that adhere to a given filter (if one is included).
   * to override this pass in the either the page or perPage options.
   *
   * @param includeSubCaseComments is a flag to indicate that sub case comments should be included as well, by default
   *  sub case comments are excluded. If the `filter` field is included in the options, it will override this behavior
   */
  public async getAllCaseComments({
    client,
    id,
    options,
    includeSubCaseComments = false,
  }: FindCaseCommentsArgs): Promise<SavedObjectsFindResponse<CommentAttributes>> {
    try {
      const refs = this.asArray(id).map((caseID) => ({ type: CASE_SAVED_OBJECT, id: caseID }));
      if (refs.length <= 0) {
        return {
          saved_objects: [],
          total: 0,
          per_page: options?.perPage ?? defaultPerPage,
          page: options?.page ?? defaultPage,
        };
      }

      let filter: string | undefined;
      if (!includeSubCaseComments) {
        // if other filters were passed in then combine them to filter out sub case comments
        filter = combineFilters(
          [
            options?.filter ?? '',
            `${CASE_COMMENT_SAVED_OBJECT}.attributes.associationType: ${AssociationType.case}`,
          ],
          'AND'
        );
      }

      this.log.debug(`Attempting to GET all comments for case caseID ${JSON.stringify(id)}`);
      return this.getAllComments({
        client,
        id,
        options: {
          hasReferenceOperator: 'OR',
          hasReference: refs,
          filter,
          ...options,
        },
      });
    } catch (error) {
      this.log.error(`Error on GET all comments for case ${JSON.stringify(id)}: ${error}`);
      throw error;
    }
  }

  public async getAllSubCaseComments({
    client,
    id,
    options,
  }: FindSubCaseCommentsArgs): Promise<SavedObjectsFindResponse<CommentAttributes>> {
    try {
      const refs = this.asArray(id).map((caseID) => ({ type: SUB_CASE_SAVED_OBJECT, id: caseID }));
      if (refs.length <= 0) {
        return {
          saved_objects: [],
          total: 0,
          per_page: options?.perPage ?? defaultPerPage,
          page: options?.page ?? defaultPage,
        };
      }

      this.log.debug(`Attempting to GET all comments for sub case caseID ${JSON.stringify(id)}`);
      return this.getAllComments({
        client,
        id,
        options: {
          hasReferenceOperator: 'OR',
          hasReference: refs,
          ...options,
        },
      });
    } catch (error) {
      this.log.error(`Error on GET all comments for sub case ${JSON.stringify(id)}: ${error}`);
      throw error;
    }
  }

  public async getReporters({ client }: ClientArgs) {
    try {
      this.log.debug(`Attempting to GET all reporters`);
      return await readReporters({ client });
    } catch (error) {
      this.log.error(`Error on GET all reporters: ${error}`);
      throw error;
    }
  }
  public async getTags({ client }: ClientArgs) {
    try {
      this.log.debug(`Attempting to GET all cases`);
      return await readTags({ client });
    } catch (error) {
      this.log.error(`Error on GET cases: ${error}`);
      throw error;
    }
  }

  public async getUser({ request }: GetUserArgs) {
    try {
      this.log.debug(`Attempting to authenticate a user`);
      if (this.authentication != null) {
        const user = this.authentication.getCurrentUser(request);
        if (!user) {
          return {
            username: null,
            full_name: null,
            email: null,
          };
        }
        return user;
      }
      return {
        username: null,
        full_name: null,
        email: null,
      };
    } catch (error) {
      this.log.error(`Error on GET cases: ${error}`);
      throw error;
    }
  }
  public async postNewCase({ client, attributes }: PostCaseArgs) {
    try {
      this.log.debug(`Attempting to POST a new case`);
      return await client.create(CASE_SAVED_OBJECT, { ...attributes });
    } catch (error) {
      this.log.error(`Error on POST a new case: ${error}`);
      throw error;
    }
  }
  public async postNewComment({ client, attributes, references }: PostCommentArgs) {
    try {
      this.log.debug(`Attempting to POST a new comment`);
      return await client.create(CASE_COMMENT_SAVED_OBJECT, attributes, { references });
    } catch (error) {
      this.log.error(`Error on POST a new comment: ${error}`);
      throw error;
    }
  }
  public async patchCase({ client, caseId, updatedAttributes, version }: PatchCaseArgs) {
    try {
      this.log.debug(`Attempting to UPDATE case ${caseId}`);
      return await client.update(CASE_SAVED_OBJECT, caseId, { ...updatedAttributes }, { version });
    } catch (error) {
      this.log.error(`Error on UPDATE case ${caseId}: ${error}`);
      throw error;
    }
  }
  public async patchCases({ client, cases }: PatchCasesArgs) {
    try {
      this.log.debug(`Attempting to UPDATE case ${cases.map((c) => c.caseId).join(', ')}`);
      return await client.bulkUpdate(
        cases.map((c) => ({
          type: CASE_SAVED_OBJECT,
          id: c.caseId,
          attributes: c.updatedAttributes,
          version: c.version,
        }))
      );
    } catch (error) {
      this.log.error(`Error on UPDATE case ${cases.map((c) => c.caseId).join(', ')}: ${error}`);
      throw error;
    }
  }
  public async patchComment({ client, commentId, updatedAttributes, version }: UpdateCommentArgs) {
    try {
      this.log.debug(`Attempting to UPDATE comment ${commentId}`);
      return await client.update(
        CASE_COMMENT_SAVED_OBJECT,
        commentId,
        {
          ...updatedAttributes,
        },
        { version }
      );
    } catch (error) {
      this.log.error(`Error on UPDATE comment ${commentId}: ${error}`);
      throw error;
    }
  }
  public async patchComments({ client, comments }: PatchComments) {
    try {
      this.log.debug(
        `Attempting to UPDATE comments ${comments.map((c) => c.commentId).join(', ')}`
      );
      return await client.bulkUpdate(
        comments.map((c) => ({
          type: CASE_COMMENT_SAVED_OBJECT,
          id: c.commentId,
          attributes: c.updatedAttributes,
          version: c.version,
        }))
      );
    } catch (error) {
      this.log.error(
        `Error on UPDATE comments ${comments.map((c) => c.commentId).join(', ')}: ${error}`
      );
      throw error;
    }
  }
  public async patchSubCase({ client, subCaseId, updatedAttributes, version }: PatchSubCase) {
    try {
      this.log.debug(`Attempting to UPDATE sub case ${subCaseId}`);
      return await client.update(
        SUB_CASE_SAVED_OBJECT,
        subCaseId,
        { ...updatedAttributes },
        { version }
      );
    } catch (error) {
      this.log.error(`Error on UPDATE sub case ${subCaseId}: ${error}`);
      throw error;
    }
  }

  public async patchSubCases({ client, subCases }: PatchSubCases) {
    try {
      this.log.debug(
        `Attempting to UPDATE sub case ${subCases.map((c) => c.subCaseId).join(', ')}`
      );
      return await client.bulkUpdate(
        subCases.map((c) => ({
          type: SUB_CASE_SAVED_OBJECT,
          id: c.subCaseId,
          attributes: c.updatedAttributes,
          version: c.version,
        }))
      );
    } catch (error) {
      this.log.error(
        `Error on UPDATE sub case ${subCases.map((c) => c.subCaseId).join(', ')}: ${error}`
      );
      throw error;
    }
  }
}<|MERGE_RESOLUTION|>--- conflicted
+++ resolved
@@ -20,6 +20,7 @@
 
 import { AuthenticatedUser, SecurityPluginSetup } from '../../../security/server';
 import {
+  ENABLE_CASE_CONNECTOR,
   ESCaseAttributes,
   CommentAttributes,
   SavedObjectFindOptions,
@@ -33,12 +34,7 @@
   CaseResponse,
   caseTypeField,
   CasesFindRequest,
-<<<<<<< HEAD
 } from '../../common';
-=======
-} from '../../common/api';
-import { ENABLE_CASE_CONNECTOR } from '../../common/constants';
->>>>>>> ce6641ba
 import { combineFilters, defaultSortField, groupTotalAlertsByID } from '../common';
 import { defaultPage, defaultPerPage } from '../routes/api';
 import {
