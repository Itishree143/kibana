--- conflicted
+++ resolved
@@ -22,11 +22,7 @@
 } from '../../../../../common';
 import { RouteDeps } from '../../types';
 import { escapeHatch, transformComments, wrapError } from '../../utils';
-<<<<<<< HEAD
-import { CASE_COMMENTS_URL } from '../../../../../common';
-=======
-import { CASE_COMMENTS_URL, ENABLE_CASE_CONNECTOR } from '../../../../../common/constants';
->>>>>>> ce6641ba
+import { CASE_COMMENTS_URL, ENABLE_CASE_CONNECTOR } from '../../../../../common';
 import { defaultPage, defaultPerPage } from '../..';
 
 const FindQueryParamsRt = rt.partial({
