/*
 * Copyright Elasticsearch B.V. and/or licensed to Elasticsearch B.V. under one
 * or more contributor license agreements. Licensed under the Elastic License
 * 2.0; you may not use this file except in compliance with the Elastic License
 * 2.0.
 */

import Boom from '@hapi/boom';
import { schema } from '@kbn/config-schema';
import { escapeHatch, wrapError } from '../../utils';
import { RouteDeps } from '../../types';
import { CASE_COMMENTS_URL, ENABLE_CASE_CONNECTOR } from '../../../../../common/constants';
import { CommentRequest } from '../../../../../common/api';

export function initPostCommentApi({ router, logger }: RouteDeps) {
  router.post(
    {
      path: CASE_COMMENTS_URL,
      validate: {
        params: schema.object({
          case_id: schema.string(),
        }),
        query: schema.maybe(
          schema.object({
            subCaseId: schema.maybe(schema.string()),
          })
        ),
        body: escapeHatch,
      },
    },
    async (context, request, response) => {
      try {
        if (!ENABLE_CASE_CONNECTOR && request.query?.subCaseId !== undefined) {
          throw Boom.badRequest(
            'The `subCaseId` is not supported when the case connector feature is disabled'
          );
        }

<<<<<<< HEAD
      const casesClient = await context.cases.getCasesClient();
      const caseId = request.query?.subCaseId ?? request.params.case_id;
      const comment = request.body as CommentRequest;
=======
        if (!context.cases) {
          return response.badRequest({ body: 'RouteHandlerContext is not registered for cases' });
        }

        const casesClient = context.cases.getCasesClient();
        const caseId = request.query?.subCaseId ?? request.params.case_id;
        const comment = request.body as CommentRequest;
>>>>>>> 33e213cb

        return response.ok({
          body: await casesClient.addComment({ caseId, comment }),
        });
      } catch (error) {
        logger.error(
          `Failed to post comment in route case id: ${request.params.case_id} sub case id: ${request.query?.subCaseId}: ${error}`
        );
        return response.customError(wrapError(error));
      }
    }
  );
}<|MERGE_RESOLUTION|>--- conflicted
+++ resolved
@@ -36,19 +36,13 @@
           );
         }
 
-<<<<<<< HEAD
-      const casesClient = await context.cases.getCasesClient();
-      const caseId = request.query?.subCaseId ?? request.params.case_id;
-      const comment = request.body as CommentRequest;
-=======
         if (!context.cases) {
           return response.badRequest({ body: 'RouteHandlerContext is not registered for cases' });
         }
 
-        const casesClient = context.cases.getCasesClient();
+        const casesClient = await context.cases.getCasesClient();
         const caseId = request.query?.subCaseId ?? request.params.case_id;
         const comment = request.body as CommentRequest;
->>>>>>> 33e213cb
 
         return response.ok({
           body: await casesClient.addComment({ caseId, comment }),
