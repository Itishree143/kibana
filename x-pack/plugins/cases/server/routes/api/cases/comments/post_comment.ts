/*
 * Copyright Elasticsearch B.V. and/or licensed to Elasticsearch B.V. under one
 * or more contributor license agreements. Licensed under the Elastic License
 * 2.0; you may not use this file except in compliance with the Elastic License
 * 2.0.
 */

import Boom from '@hapi/boom';
import { schema } from '@kbn/config-schema';
import { escapeHatch, wrapError } from '../../utils';
import { RouteDeps } from '../../types';
<<<<<<< HEAD
import { CASE_COMMENTS_URL } from '../../../../../common';
import { CommentRequest } from '../../../../../common';
=======
import { CASE_COMMENTS_URL, ENABLE_CASE_CONNECTOR } from '../../../../../common/constants';
import { CommentRequest } from '../../../../../common/api';
>>>>>>> ce6641ba

export function initPostCommentApi({ router, logger }: RouteDeps) {
  router.post(
    {
      path: CASE_COMMENTS_URL,
      validate: {
        params: schema.object({
          case_id: schema.string(),
        }),
        query: schema.maybe(
          schema.object({
            subCaseId: schema.maybe(schema.string()),
          })
        ),
        body: escapeHatch,
      },
    },
    async (context, request, response) => {
      try {
        if (!ENABLE_CASE_CONNECTOR && request.query?.subCaseId !== undefined) {
          throw Boom.badRequest(
            'The `subCaseId` is not supported when the case connector feature is disabled'
          );
        }

        if (!context.cases) {
          return response.badRequest({ body: 'RouteHandlerContext is not registered for cases' });
        }

        const casesClient = context.cases.getCasesClient();
        const caseId = request.query?.subCaseId ?? request.params.case_id;
        const comment = request.body as CommentRequest;

        return response.ok({
          body: await casesClient.addComment({ caseId, comment }),
        });
      } catch (error) {
        logger.error(
          `Failed to post comment in route case id: ${request.params.case_id} sub case id: ${request.query?.subCaseId}: ${error}`
        );
        return response.customError(wrapError(error));
      }
    }
  );
}<|MERGE_RESOLUTION|>--- conflicted
+++ resolved
@@ -9,13 +9,7 @@
 import { schema } from '@kbn/config-schema';
 import { escapeHatch, wrapError } from '../../utils';
 import { RouteDeps } from '../../types';
-<<<<<<< HEAD
-import { CASE_COMMENTS_URL } from '../../../../../common';
-import { CommentRequest } from '../../../../../common';
-=======
-import { CASE_COMMENTS_URL, ENABLE_CASE_CONNECTOR } from '../../../../../common/constants';
-import { CommentRequest } from '../../../../../common/api';
->>>>>>> ce6641ba
+import { CASE_COMMENTS_URL, ENABLE_CASE_CONNECTOR, CommentRequest } from '../../../../../common';
 
 export function initPostCommentApi({ router, logger }: RouteDeps) {
   router.post(
