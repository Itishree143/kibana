/*
 * Copyright Elasticsearch B.V. and/or licensed to Elasticsearch B.V. under one
 * or more contributor license agreements. Licensed under the Elastic License
 * 2.0; you may not use this file except in compliance with the Elastic License
 * 2.0.
 */

import { schema } from '@kbn/config-schema';

import Boom from '@hapi/boom';
import { RouteDeps } from '../types';
import { wrapError } from '../utils';
<<<<<<< HEAD
import { CASE_DETAILS_URL } from '../../../../common';
=======
import { CASE_DETAILS_URL, ENABLE_CASE_CONNECTOR } from '../../../../common/constants';
>>>>>>> ce6641ba

export function initGetCaseApi({ router, logger }: RouteDeps) {
  router.get(
    {
      path: CASE_DETAILS_URL,
      validate: {
        params: schema.object({
          case_id: schema.string(),
        }),
        query: schema.object({
          includeComments: schema.boolean({ defaultValue: true }),
          includeSubCaseComments: schema.maybe(schema.boolean({ defaultValue: false })),
        }),
      },
    },
    async (context, request, response) => {
      try {
        if (!ENABLE_CASE_CONNECTOR && request.query.includeSubCaseComments !== undefined) {
          throw Boom.badRequest(
            'The `subCaseId` is not supported when the case connector feature is disabled'
          );
        }
        const casesClient = context.cases.getCasesClient();
        const id = request.params.case_id;

        return response.ok({
          body: await casesClient.get({
            id,
            includeComments: request.query.includeComments,
            includeSubCaseComments: request.query.includeSubCaseComments,
          }),
        });
      } catch (error) {
        logger.error(
          `Failed to retrieve case in route case id: ${request.params.case_id} \ninclude comments: ${request.query.includeComments} \ninclude sub comments: ${request.query.includeSubCaseComments}: ${error}`
        );
        return response.customError(wrapError(error));
      }
    }
  );
}<|MERGE_RESOLUTION|>--- conflicted
+++ resolved
@@ -10,11 +10,7 @@
 import Boom from '@hapi/boom';
 import { RouteDeps } from '../types';
 import { wrapError } from '../utils';
-<<<<<<< HEAD
-import { CASE_DETAILS_URL } from '../../../../common';
-=======
-import { CASE_DETAILS_URL, ENABLE_CASE_CONNECTOR } from '../../../../common/constants';
->>>>>>> ce6641ba
+import { CASE_DETAILS_URL, ENABLE_CASE_CONNECTOR } from '../../../../common';
 
 export function initGetCaseApi({ router, logger }: RouteDeps) {
   router.get(
