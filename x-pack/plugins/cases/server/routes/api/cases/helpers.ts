/*
 * Copyright Elasticsearch B.V. and/or licensed to Elasticsearch B.V. under one
 * or more contributor license agreements. Licensed under the Elastic License
 * 2.0; you may not use this file except in compliance with the Elastic License
 * 2.0.
 */

import { get, isPlainObject } from 'lodash';
import deepEqual from 'fast-deep-equal';

import { SavedObjectsFindResponse } from 'kibana/server';
import {
  CASE_SAVED_OBJECT,
  SUB_CASE_SAVED_OBJECT,
  CaseConnector,
  ESCaseConnector,
  ESCasesConfigureAttributes,
  ConnectorTypes,
  CaseStatuses,
  CaseType,
  SavedObjectFindOptions,
<<<<<<< HEAD
} from '../../../../common';
=======
} from '../../../../common/api';
import { ESConnectorFields, ConnectorTypeFields } from '../../../../common/api/connectors';
import { CASE_SAVED_OBJECT, SUB_CASE_SAVED_OBJECT } from '../../../saved_object_types';
>>>>>>> c0f9bfcd
import { sortToSnake } from '../utils';
import { combineFilters } from '../../../common';

export const addStatusFilter = ({
  status,
  appendFilter,
  type = CASE_SAVED_OBJECT,
}: {
  status?: CaseStatuses;
  appendFilter?: string;
  type?: string;
}) => {
  const filters: string[] = [];
  if (status) {
    filters.push(`${type}.attributes.status: ${status}`);
  }

  if (appendFilter) {
    filters.push(appendFilter);
  }
  return combineFilters(filters, 'AND');
};

export const buildFilter = ({
  filters,
  field,
  operator,
  type = CASE_SAVED_OBJECT,
}: {
  filters: string | string[] | undefined;
  field: string;
  operator: 'OR' | 'AND';
  type?: string;
}): string => {
  // if it is an empty string, empty array of strings, or undefined just return
  if (!filters || filters.length <= 0) {
    return '';
  }

  const arrayFilters = !Array.isArray(filters) ? [filters] : filters;

  return combineFilters(
    arrayFilters.map((filter) => `${type}.attributes.${field}: ${filter}`),
    operator
  );
};

/**
 * Constructs the filters used for finding cases and sub cases.
 * There are a few scenarios that this function tries to handle when constructing the filters used for finding cases
 * and sub cases.
 *
 * Scenario 1:
 *  Type == Individual
 *  If the API request specifies that it wants only individual cases (aka not collections) then we need to add that
 *  specific filter when call the saved objects find api. This will filter out any collection cases.
 *
 * Scenario 2:
 *  Type == collection
 *  If the API request specifies that it only wants collection cases (cases that have sub cases) then we need to add
 *  the filter for collections AND we need to ignore any status filter for the case find call. This is because a
 *  collection's status is no longer relevant when it has sub cases. The user cannot change the status for a collection
 *  only for its sub cases. The status filter will be applied to the find request when looking for sub cases.
 *
 * Scenario 3:
 *  No Type is specified
 *  If the API request does not want to filter on type but instead get both collections and regular individual cases then
 *  we need to find all cases that match the other filter criteria and sub cases. To do this we construct the following query:
 *
 *    ((status == some_status and type === individual) or type == collection) and (tags == blah) and (reporter == yo)
 *  This forces us to honor the status request for individual cases but gets us ALL collection cases that match the other
 *  filter criteria. When we search for sub cases we will use that status filter in that find call as well.
 */
export const constructQueryOptions = ({
  tags,
  reporters,
  status,
  sortByField,
  caseType,
  authorizationFilter,
}: {
  tags?: string | string[];
  reporters?: string | string[];
  status?: CaseStatuses;
  sortByField?: string;
  caseType?: CaseType;
  authorizationFilter?: string;
}): { case: SavedObjectFindOptions; subCase?: SavedObjectFindOptions } => {
  const tagsFilter = buildFilter({ filters: tags, field: 'tags', operator: 'OR' });
  const reportersFilter = buildFilter({
    filters: reporters,
    field: 'created_by.username',
    operator: 'OR',
  });
  const sortField = sortToSnake(sortByField);

  switch (caseType) {
    case CaseType.individual: {
      // The cases filter will result in this structure "status === oh and (type === individual) and (tags === blah) and (reporter === yo)"
      // The subCase filter will be undefined because we don't need to find sub cases if type === individual

      // We do not want to support multiple type's being used, so force it to be a single filter value
      const typeFilter = `${CASE_SAVED_OBJECT}.attributes.type: ${CaseType.individual}`;
      const caseFilters = addStatusFilter({
        status,
        appendFilter: combineFilters([tagsFilter, reportersFilter, typeFilter], 'AND'),
      });
      return {
        case: {
          filter: caseFilters,
          sortField,
        },
      };
    }
    case CaseType.collection: {
      // The cases filter will result in this structure "(type == parent) and (tags == blah) and (reporter == yo)"
      // The sub case filter will use the query.status if it exists
      const typeFilter = `${CASE_SAVED_OBJECT}.attributes.type: ${CaseType.collection}`;
      const caseFilters = combineFilters([tagsFilter, reportersFilter, typeFilter], 'AND');

      return {
        case: {
          filter: caseFilters,
          sortField,
        },
        subCase: {
          filter: addStatusFilter({ status, type: SUB_CASE_SAVED_OBJECT }),
          sortField,
        },
      };
    }
    default: {
      /**
       * In this scenario no type filter was sent, so we want to honor the status filter if one exists.
       * To construct the filter and honor the status portion we need to find all individual cases that
       * have that particular status. We also need to find cases that have sub cases but we want to ignore the
       * case collection's status because it is not relevant. We only care about the status of the sub cases if the
       * case is a collection.
       *
       * The cases filter will result in this structure "((status == open and type === individual) or type == parent) and (tags == blah) and (reporter == yo)"
       * The sub case filter will use the query.status if it exists
       */
      const typeIndividual = `${CASE_SAVED_OBJECT}.attributes.type: ${CaseType.individual}`;
      const typeParent = `${CASE_SAVED_OBJECT}.attributes.type: ${CaseType.collection}`;

      const statusFilter = combineFilters([addStatusFilter({ status }), typeIndividual], 'AND');
      const statusAndType = combineFilters([statusFilter, typeParent], 'OR');
      const caseFilters = combineFilters([statusAndType, tagsFilter, reportersFilter], 'AND');

      return {
        case: {
          filter: caseFilters,
          sortField,
        },
        subCase: {
          filter: addStatusFilter({ status, type: SUB_CASE_SAVED_OBJECT }),
          sortField,
        },
      };
    }
  }
};

interface CompareArrays {
  addedItems: string[];
  deletedItems: string[];
}
export const compareArrays = ({
  originalValue,
  updatedValue,
}: {
  originalValue: string[];
  updatedValue: string[];
}): CompareArrays => {
  const result: CompareArrays = {
    addedItems: [],
    deletedItems: [],
  };
  originalValue.forEach((origVal) => {
    if (!updatedValue.includes(origVal)) {
      result.deletedItems = [...result.deletedItems, origVal];
    }
  });
  updatedValue.forEach((updatedVal) => {
    if (!originalValue.includes(updatedVal)) {
      result.addedItems = [...result.addedItems, updatedVal];
    }
  });

  return result;
};

export const isTwoArraysDifference = (
  originalValue: unknown,
  updatedValue: unknown
): CompareArrays | null => {
  if (
    originalValue != null &&
    updatedValue != null &&
    Array.isArray(updatedValue) &&
    Array.isArray(originalValue)
  ) {
    const compObj = compareArrays({ originalValue, updatedValue });
    if (compObj.addedItems.length > 0 || compObj.deletedItems.length > 0) {
      return compObj;
    }
  }
  return null;
};

interface CaseWithIDVersion {
  id: string;
  version: string;
  [key: string]: unknown;
}

export const getCaseToUpdate = (
  currentCase: unknown,
  queryCase: CaseWithIDVersion
): CaseWithIDVersion =>
  Object.entries(queryCase).reduce(
    (acc, [key, value]) => {
      const currentValue = get(currentCase, key);
      if (Array.isArray(currentValue) && Array.isArray(value)) {
        if (isTwoArraysDifference(value, currentValue)) {
          return {
            ...acc,
            [key]: value,
          };
        }
        return acc;
      } else if (isPlainObject(currentValue) && isPlainObject(value)) {
        if (!deepEqual(currentValue, value)) {
          return {
            ...acc,
            [key]: value,
          };
        }

        return acc;
      } else if (currentValue != null && value !== currentValue) {
        return {
          ...acc,
          [key]: value,
        };
      }
      return acc;
    },
    { id: queryCase.id, version: queryCase.version }
  );

export const getNoneCaseConnector = () => ({
  id: 'none',
  name: 'none',
  type: ConnectorTypes.none,
  fields: null,
});

export const getConnectorFromConfiguration = (
  caseConfigure: SavedObjectsFindResponse<ESCasesConfigureAttributes>
): CaseConnector => {
  let caseConnector = getNoneCaseConnector();
  if (
    caseConfigure.saved_objects.length > 0 &&
    caseConfigure.saved_objects[0].attributes.connector
  ) {
    caseConnector = {
      id: caseConfigure.saved_objects[0].attributes.connector.id,
      name: caseConfigure.saved_objects[0].attributes.connector.name,
      type: caseConfigure.saved_objects[0].attributes.connector.type,
      fields: null,
    };
  }
  return caseConnector;
};

export const transformCaseConnectorToEsConnector = (connector: CaseConnector): ESCaseConnector => ({
  id: connector?.id ?? 'none',
  name: connector?.name ?? 'none',
  type: connector?.type ?? '.none',
  fields:
    connector?.fields != null
      ? Object.entries(connector.fields).reduce<ESConnectorFields>(
          (acc, [key, value]) => [
            ...acc,
            {
              key,
              value,
            },
          ],
          []
        )
      : [],
});

export const transformESConnectorToCaseConnector = (connector?: ESCaseConnector): CaseConnector => {
  const connectorTypeField = {
    type: connector?.type ?? '.none',
    fields:
      connector && connector.fields != null && connector.fields.length > 0
        ? connector.fields.reduce(
            (fields, { key, value }) => ({
              ...fields,
              [key]: value,
            }),
            {}
          )
        : null,
  } as ConnectorTypeFields;

  return {
    id: connector?.id ?? 'none',
    name: connector?.name ?? 'none',
    ...connectorTypeField,
  };
};<|MERGE_RESOLUTION|>--- conflicted
+++ resolved
@@ -10,8 +10,6 @@
 
 import { SavedObjectsFindResponse } from 'kibana/server';
 import {
-  CASE_SAVED_OBJECT,
-  SUB_CASE_SAVED_OBJECT,
   CaseConnector,
   ESCaseConnector,
   ESCasesConfigureAttributes,
@@ -19,13 +17,8 @@
   CaseStatuses,
   CaseType,
   SavedObjectFindOptions,
-<<<<<<< HEAD
-} from '../../../../common';
-=======
 } from '../../../../common/api';
-import { ESConnectorFields, ConnectorTypeFields } from '../../../../common/api/connectors';
-import { CASE_SAVED_OBJECT, SUB_CASE_SAVED_OBJECT } from '../../../saved_object_types';
->>>>>>> c0f9bfcd
+import { CASE_SAVED_OBJECT, SUB_CASE_SAVED_OBJECT } from '../../../../common/constants';
 import { sortToSnake } from '../utils';
 import { combineFilters } from '../../../common';
 
