--- conflicted
+++ resolved
@@ -11,11 +11,7 @@
 import { buildCaseUserActionItem } from '../../../services/user_actions/helpers';
 import { RouteDeps } from '../types';
 import { wrapError } from '../utils';
-<<<<<<< HEAD
-import { CASES_URL } from '../../../../common';
-=======
-import { CASES_URL, ENABLE_CASE_CONNECTOR } from '../../../../common/constants';
->>>>>>> ce6641ba
+import { CASES_URL, ENABLE_CASE_CONNECTOR } from '../../../../common';
 import { CaseServiceSetup } from '../../../services';
 
 async function deleteSubCases({
