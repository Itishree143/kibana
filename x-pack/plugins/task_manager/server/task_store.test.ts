--- conflicted
+++ resolved
@@ -7,11 +7,7 @@
 import _ from 'lodash';
 import sinon from 'sinon';
 import uuid from 'uuid';
-<<<<<<< HEAD
-import { filter, first } from 'rxjs/operators';
-=======
-import { filter, take } from 'rxjs/operators';
->>>>>>> 79eb9b7b
+import { filter, take, first } from 'rxjs/operators';
 import { Option, some, none } from 'fp-ts/lib/Option';
 
 import {
