--- conflicted
+++ resolved
@@ -116,13 +116,10 @@
 
 export interface ElasticsearchIndexStats {
   index?: string;
-<<<<<<< HEAD
   name?: string;
-=======
   shards: {
     primaries: number;
   };
->>>>>>> 41bf9e84
   primaries?: {
     docs?: {
       count?: number;
