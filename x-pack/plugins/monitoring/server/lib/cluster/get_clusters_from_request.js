--- conflicted
+++ resolved
@@ -133,21 +133,7 @@
               enabled: false,
             },
           };
-<<<<<<< HEAD
-          continue;
-        }
-
-        // check the license type of the production cluster for alerts feature support
-        const license = get(cluster, 'elasticsearch.cluster.stats.license', cluster.license) || {};
-        const prodLicenseInfo = checkLicenseForAlerts(
-          license.type,
-          license.status === 'active',
-          'production'
-        );
-        if (prodLicenseInfo.clusterAlerts.enabled) {
-=======
         } else {
->>>>>>> 3f58b185
           try {
             cluster.alerts = {
               list: Object.keys(alertStatus).reduce((accum, alertName) => {
@@ -182,30 +168,6 @@
             };
           }
         }
-<<<<<<< HEAD
-
-        cluster.alerts = {
-          list: {},
-          alertsMeta: {
-            enabled: false,
-          },
-          clusterMeta: {
-            enabled: false,
-            message: i18n.translate(
-              'xpack.monitoring.clusterAlerts.unsupportedClusterAlertsDescription',
-              {
-                defaultMessage:
-                  'Cluster [{clusterName}] license type [{licenseType}] does not support Cluster Alerts',
-                values: {
-                  clusterName: get(cluster, 'elasticsearch.cluster.name', cluster.cluster_name),
-                  licenseType: `${license.type}`,
-                },
-              }
-            ),
-          },
-        };
-=======
->>>>>>> 3f58b185
       }
     }
   }
