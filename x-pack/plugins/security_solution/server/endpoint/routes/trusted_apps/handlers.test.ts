--- conflicted
+++ resolved
@@ -137,15 +137,11 @@
   });
 
   describe('getTrustedAppsDeleteRouteHandler', () => {
-<<<<<<< HEAD
     let deleteTrustedAppHandler: ReturnType<typeof getTrustedAppsDeleteRouteHandler>;
 
     beforeEach(() => {
-      deleteTrustedAppHandler = getTrustedAppsDeleteRouteHandler(appContextMock);
-    });
-=======
-    const deleteTrustedAppHandler = getTrustedAppsDeleteRouteHandler();
->>>>>>> 9477df10
+      deleteTrustedAppHandler = getTrustedAppsDeleteRouteHandler();
+    });
 
     it('should return ok when trusted app deleted', async () => {
       const mockResponse = httpServerMock.createResponseFactory();
@@ -192,15 +188,11 @@
   });
 
   describe('getTrustedAppsCreateRouteHandler', () => {
-<<<<<<< HEAD
     let createTrustedAppHandler: ReturnType<typeof getTrustedAppsCreateRouteHandler>;
 
     beforeEach(() => {
-      createTrustedAppHandler = getTrustedAppsCreateRouteHandler(appContextMock);
-    });
-=======
-    const createTrustedAppHandler = getTrustedAppsCreateRouteHandler();
->>>>>>> 9477df10
+      createTrustedAppHandler = getTrustedAppsCreateRouteHandler();
+    });
 
     it('should return ok with body when trusted app created', async () => {
       const mockResponse = httpServerMock.createResponseFactory();
@@ -233,15 +225,11 @@
   });
 
   describe('getTrustedAppsListRouteHandler', () => {
-<<<<<<< HEAD
     let getTrustedAppsListHandler: ReturnType<typeof getTrustedAppsListRouteHandler>;
 
     beforeEach(() => {
-      getTrustedAppsListHandler = getTrustedAppsListRouteHandler(appContextMock);
-    });
-=======
-    const getTrustedAppsListHandler = getTrustedAppsListRouteHandler();
->>>>>>> 9477df10
+      getTrustedAppsListHandler = getTrustedAppsListRouteHandler();
+    });
 
     it('should return ok with list when no errors', async () => {
       const mockResponse = httpServerMock.createResponseFactory();
@@ -284,15 +272,11 @@
   });
 
   describe('getTrustedAppsSummaryHandler', () => {
-<<<<<<< HEAD
     let getTrustedAppsSummaryHandler: ReturnType<typeof getTrustedAppsSummaryRouteHandler>;
 
     beforeEach(() => {
-      getTrustedAppsSummaryHandler = getTrustedAppsSummaryRouteHandler(appContextMock);
-    });
-=======
-    const getTrustedAppsSummaryHandler = getTrustedAppsSummaryRouteHandler();
->>>>>>> 9477df10
+      getTrustedAppsSummaryHandler = getTrustedAppsSummaryRouteHandler();
+    });
 
     it('should return ok with list when no errors', async () => {
       const mockResponse = httpServerMock.createResponseFactory();
