/*
 * Copyright Elasticsearch B.V. and/or licensed to Elasticsearch B.V. under one
 * or more contributor license agreements. Licensed under the Elastic License
 * 2.0; you may not use this file except in compliance with the Elastic License
 * 2.0.
 */

<<<<<<< HEAD
import { IRouter } from 'kibana/server';
import { ILicenseState } from '../lib';
=======
import { ApiResponse } from '@elastic/elasticsearch';
import type { AlertingRouter } from '../types';
import { ILicenseState } from '../lib/license_state';
import { verifyApiAccess } from '../lib/license_api_access';
import { AlertingFrameworkHealth } from '../types';
>>>>>>> 37ff43b0
import { EncryptedSavedObjectsPluginSetup } from '../../../encrypted_saved_objects/server';
import { RewriteResponseCase, verifyAccessAndContext } from './lib';
import {
  AlertingRequestHandlerContext,
  BASE_ALERTING_API_PATH,
  AlertingFrameworkHealth,
} from '../types';

interface XPackUsageSecurity {
  security?: {
    enabled?: boolean;
    ssl?: {
      http?: {
        enabled?: boolean;
      };
    };
  };
}

const rewriteBodyRes: RewriteResponseCase<AlertingFrameworkHealth> = ({
  isSufficientlySecure,
  hasPermanentEncryptionKey,
  alertingFrameworkHeath,
  ...rest
}) => ({
  ...rest,
  is_sufficiently_secure: isSufficientlySecure,
  has_permanent_encryption_key: hasPermanentEncryptionKey,
  alerting_framework_heath: {
    decryption_health: alertingFrameworkHeath.decryptionHealth,
    execution_health: alertingFrameworkHeath.executionHealth,
    read_health: alertingFrameworkHeath.readHealth,
  },
});

export const healthRoute = (
  router: IRouter<AlertingRequestHandlerContext>,
  licenseState: ILicenseState,
  encryptedSavedObjects: EncryptedSavedObjectsPluginSetup
) => {
  router.get(
    {
      path: `${BASE_ALERTING_API_PATH}/_health`,
      validate: false,
    },
<<<<<<< HEAD
    router.handleLegacyErrors(
      verifyAccessAndContext(licenseState, async function (context, req, res) {
        try {
          const {
=======
    router.handleLegacyErrors(async function (context, req, res) {
      verifyApiAccess(licenseState);
      if (!context.alerting) {
        return res.badRequest({ body: 'RouteHandlerContext is not registered for alerting' });
      }
      try {
        const {
          body: {
>>>>>>> 37ff43b0
            security: {
              enabled: isSecurityEnabled = false,
              ssl: { http: { enabled: isTLSEnabled = false } = {} } = {},
            } = {},
<<<<<<< HEAD
          }: XPackUsageSecurity = await context.core.elasticsearch.legacy.client
            // `transport.request` is potentially unsafe when combined with untrusted user input.
            // Do not augment with such input.
            .callAsInternalUser('transport.request', {
              method: 'GET',
              path: '/_xpack/usage',
            });
=======
          },
        }: ApiResponse<XPackUsageSecurity> = await context.core.elasticsearch.client.asInternalUser.transport // Do not augment with such input. // `transport.request` is potentially unsafe when combined with untrusted user input.
          .request({
            method: 'GET',
            path: '/_xpack/usage',
          });
>>>>>>> 37ff43b0

          const alertingFrameworkHeath = await context.alerting.getFrameworkHealth();

          const frameworkHealth: AlertingFrameworkHealth = {
            isSufficientlySecure: !isSecurityEnabled || (isSecurityEnabled && isTLSEnabled),
            hasPermanentEncryptionKey: encryptedSavedObjects.canEncrypt,
            alertingFrameworkHeath,
          };

          return res.ok({
            body: rewriteBodyRes(frameworkHealth),
          });
        } catch (error) {
          return res.badRequest({ body: error });
        }
      })
    )
  );
};<|MERGE_RESOLUTION|>--- conflicted
+++ resolved
@@ -5,16 +5,9 @@
  * 2.0.
  */
 
-<<<<<<< HEAD
+import { ApiResponse } from '@elastic/elasticsearch';
 import { IRouter } from 'kibana/server';
 import { ILicenseState } from '../lib';
-=======
-import { ApiResponse } from '@elastic/elasticsearch';
-import type { AlertingRouter } from '../types';
-import { ILicenseState } from '../lib/license_state';
-import { verifyApiAccess } from '../lib/license_api_access';
-import { AlertingFrameworkHealth } from '../types';
->>>>>>> 37ff43b0
 import { EncryptedSavedObjectsPluginSetup } from '../../../encrypted_saved_objects/server';
 import { RewriteResponseCase, verifyAccessAndContext } from './lib';
 import {
@@ -60,41 +53,21 @@
       path: `${BASE_ALERTING_API_PATH}/_health`,
       validate: false,
     },
-<<<<<<< HEAD
     router.handleLegacyErrors(
       verifyAccessAndContext(licenseState, async function (context, req, res) {
         try {
           const {
-=======
-    router.handleLegacyErrors(async function (context, req, res) {
-      verifyApiAccess(licenseState);
-      if (!context.alerting) {
-        return res.badRequest({ body: 'RouteHandlerContext is not registered for alerting' });
-      }
-      try {
-        const {
-          body: {
->>>>>>> 37ff43b0
-            security: {
-              enabled: isSecurityEnabled = false,
-              ssl: { http: { enabled: isTLSEnabled = false } = {} } = {},
-            } = {},
-<<<<<<< HEAD
-          }: XPackUsageSecurity = await context.core.elasticsearch.legacy.client
-            // `transport.request` is potentially unsafe when combined with untrusted user input.
-            // Do not augment with such input.
-            .callAsInternalUser('transport.request', {
+            body: {
+              security: {
+                enabled: isSecurityEnabled = false,
+                ssl: { http: { enabled: isTLSEnabled = false } = {} } = {},
+              } = {},
+            },
+          }: ApiResponse<XPackUsageSecurity> = await context.core.elasticsearch.client.asInternalUser.transport // Do not augment with such input. // `transport.request` is potentially unsafe when combined with untrusted user input.
+            .request({
               method: 'GET',
               path: '/_xpack/usage',
             });
-=======
-          },
-        }: ApiResponse<XPackUsageSecurity> = await context.core.elasticsearch.client.asInternalUser.transport // Do not augment with such input. // `transport.request` is potentially unsafe when combined with untrusted user input.
-          .request({
-            method: 'GET',
-            path: '/_xpack/usage',
-          });
->>>>>>> 37ff43b0
 
           const alertingFrameworkHeath = await context.alerting.getFrameworkHealth();
 
