/*
 * Copyright Elasticsearch B.V. and/or licensed to Elasticsearch B.V. under one
 * or more contributor license agreements. Licensed under the Elastic License;
 * you may not use this file except in compliance with the Elastic License.
 */

import { actionsClientMock } from './actions_client.mock';
import { PluginSetupContract, PluginStartContract } from './plugin';
import { Services } from './types';
import {
  elasticsearchServiceMock,
  savedObjectsClientMock,
} from '../../../../src/core/server/mocks';

export { actionsClientMock };

const createSetupMock = () => {
  const mock: jest.Mocked<PluginSetupContract> = {
    registerType: jest.fn(),
  };
  return mock;
};

const createStartMock = () => {
  const mock: jest.Mocked<PluginStartContract> = {
    isActionTypeEnabled: jest.fn(),
    isActionExecutable: jest.fn(),
    getActionsClientWithRequest: jest.fn().mockResolvedValue(actionsClientMock.create()),
    preconfiguredActions: [],
  };
  return mock;
};

const createServicesMock = () => {
  const mock: jest.Mocked<
    Services & {
      savedObjectsClient: ReturnType<typeof savedObjectsClientMock.create>;
    }
  > = {
<<<<<<< HEAD
    callCluster: elasticsearchServiceMock.createScopedClusterClient().callAsCurrentUser,
    getScopedClusterClient: jest.fn(),
=======
    callCluster: elasticsearchServiceMock.createLegacyScopedClusterClient().callAsCurrentUser,
    getScopedCallCluster: jest.fn(),
>>>>>>> 0bae5d62
    savedObjectsClient: savedObjectsClientMock.create(),
  };
  return mock;
};

export const actionsMock = {
  createServices: createServicesMock,
  createSetup: createSetupMock,
  createStart: createStartMock,
};<|MERGE_RESOLUTION|>--- conflicted
+++ resolved
@@ -37,13 +37,8 @@
       savedObjectsClient: ReturnType<typeof savedObjectsClientMock.create>;
     }
   > = {
-<<<<<<< HEAD
-    callCluster: elasticsearchServiceMock.createScopedClusterClient().callAsCurrentUser,
-    getScopedClusterClient: jest.fn(),
-=======
     callCluster: elasticsearchServiceMock.createLegacyScopedClusterClient().callAsCurrentUser,
-    getScopedCallCluster: jest.fn(),
->>>>>>> 0bae5d62
+    getLegacyScopedClusterClient: jest.fn(),
     savedObjectsClient: savedObjectsClientMock.create(),
   };
   return mock;
