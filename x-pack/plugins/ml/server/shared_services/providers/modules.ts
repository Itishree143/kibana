--- conflicted
+++ resolved
@@ -4,16 +4,12 @@
  * you may not use this file except in compliance with the Elastic License.
  */
 
-<<<<<<< HEAD
 import {
   ILegacyScopedClusterClient,
   KibanaRequest,
   SavedObjectsClientContract,
 } from 'kibana/server';
-=======
-import { LegacyAPICaller, KibanaRequest, SavedObjectsClientContract } from 'kibana/server';
 import { TypeOf } from '@kbn/config-schema';
->>>>>>> 97ad58c5
 import { DataRecognizer } from '../../models/data_recognizer';
 import { SharedServicesChecks } from '../shared_services';
 import { moduleIdParamSchema, setupModuleBodySchema } from '../../routes/schemas/modules';
