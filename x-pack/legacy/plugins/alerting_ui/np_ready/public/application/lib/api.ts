/*
 * Copyright Elasticsearch B.V. and/or licensed to Elasticsearch B.V. under one
 * or more contributor license agreements. Licensed under the Elastic License;
 * you may not use this file except in compliance with the Elastic License.
 */
import { HttpServiceBase } from 'kibana/public';
import { BASE_ACTION_API_PATH } from '../constants';

export interface ActionType {
  id: string;
  name: string;
}

export interface Action {
  secrets: Record<string, any>;
  id: string;
  actionTypeId: string;
  description: string;
  config: Record<string, any>;
}

export interface LoadActionTypesOpts {
  http: HttpServiceBase;
}

export type LoadActionTypesResponse = ActionType[];

export async function loadActionTypes({
  http,
}: LoadActionTypesOpts): Promise<LoadActionTypesResponse> {
  return http.get(`${BASE_ACTION_API_PATH}/types`);
}

export interface LoadActionsOpts {
  http: HttpServiceBase;
  page: { index: number; size: number };
  searchText?: string;
}

export interface LoadActionsResponse {
  page: number;
  perPage: number;
  total: number;
  data: Action[];
}

export async function loadActions({
  http,
  page,
  searchText,
}: LoadActionsOpts): Promise<LoadActionsResponse> {
  return http.get(`${BASE_ACTION_API_PATH}/_find`, {
    query: {
      page: page.index + 1,
      per_page: page.size,
      search_fields: searchText ? 'description' : undefined,
      search: searchText,
    },
  });
}

<<<<<<< HEAD
export async function saveAction({
  http,
  action,
}: {
  http: HttpServiceBase;
  action: Action;
}): Promise<Action> {
  action.secrets = {};
  return http.post(`${BASE_ACTION_API_PATH}`, {
    body: JSON.stringify(action),
  });
=======
export interface DeleteActionsOpts {
  ids: string[];
  http: HttpServiceBase;
}

export async function deleteActions({ ids, http }: DeleteActionsOpts): Promise<void> {
  await Promise.all(ids.map(id => http.delete(`${BASE_ACTION_API_PATH}/${id}`)));
>>>>>>> c2b33014
}<|MERGE_RESOLUTION|>--- conflicted
+++ resolved
@@ -59,7 +59,6 @@
   });
 }
 
-<<<<<<< HEAD
 export async function saveAction({
   http,
   action,
@@ -71,7 +70,8 @@
   return http.post(`${BASE_ACTION_API_PATH}`, {
     body: JSON.stringify(action),
   });
-=======
+}
+
 export interface DeleteActionsOpts {
   ids: string[];
   http: HttpServiceBase;
@@ -79,5 +79,4 @@
 
 export async function deleteActions({ ids, http }: DeleteActionsOpts): Promise<void> {
   await Promise.all(ids.map(id => http.delete(`${BASE_ACTION_API_PATH}/${id}`)));
->>>>>>> c2b33014
 }