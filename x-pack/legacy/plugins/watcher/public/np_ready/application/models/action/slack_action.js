--- conflicted
+++ resolved
@@ -39,15 +39,9 @@
     const message =
       this.text || to
         ? {
-<<<<<<< HEAD
-          text: this.text,
-          to,
-        }
-=======
             text: this.text,
             to,
           }
->>>>>>> bb98e9a2
         : {};
     Object.assign(result, {
       to,
@@ -89,11 +83,7 @@
   });
   static iconClass = 'logoSlack';
   static selectMessage = i18n.translate('xpack.watcher.models.slackAction.selectMessageText', {
-<<<<<<< HEAD
-    defaultMessage: 'Send a message to a Slack user or channel',
-=======
     defaultMessage: 'Send a message to a Slack user or channel.',
->>>>>>> bb98e9a2
   });
   static simulatePrompt = i18n.translate('xpack.watcher.models.slackAction.simulateButtonLabel', {
     defaultMessage: 'Send a sample message',
