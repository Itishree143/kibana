/*
 * Copyright Elasticsearch B.V. and/or licensed to Elasticsearch B.V. under one
 * or more contributor license agreements. Licensed under the Elastic License;
 * you may not use this file except in compliance with the Elastic License.
 */

import React, { useEffect, useState, Fragment } from 'react';
import {
  EuiEmptyPrompt,
  EuiPopover,
  EuiButtonEmpty,
  EuiContextMenuPanel,
  EuiContextMenuItem,
  EuiFlexGroup,
  EuiFlexItem,
  EuiSpacer,
  EuiLoadingSpinner,
  EuiLink,
} from '@elastic/eui';
import { SectionError, SectionLoading } from '../../../components';
import { UIM_RESTORE_LIST_LOAD } from '../../../constants';
import { useAppDependencies } from '../../../index';
import { useLoadRestores } from '../../../services/http';
import { useAppState } from '../../../services/state';
import { uiMetricService } from '../../../services/ui_metric';
import { linkToSnapshots } from '../../../services/navigation';
import { RestoreTable } from './restore_table';

const ONE_SECOND_MS = 1000;
const TEN_SECONDS_MS = 10 * 1000;
const THIRTY_SECONDS_MS = 30 * 1000;
const ONE_MINUTE_MS = 60 * 1000;
const FIVE_MINUTES_MS = 5 * 60 * 1000;

const INTERVAL_OPTIONS: number[] = [
  TEN_SECONDS_MS,
  THIRTY_SECONDS_MS,
  ONE_MINUTE_MS,
  FIVE_MINUTES_MS,
];
export const RestoreList: React.FunctionComponent = () => {
  const {
    core: {
      i18n: { FormattedMessage },
    },
  } = useAppDependencies();

  // Check that we have all index privileges needed to view recovery information
  const [appState] = useAppState();
  const { permissions: { missingIndexPrivileges } = { missingIndexPrivileges: [] } } = appState;

  // Render permission missing screen
  if (missingIndexPrivileges.length) {
    return (
      <EuiEmptyPrompt
        iconType="securityApp"
        title={
          <h2>
            <FormattedMessage
              id="xpack.snapshotRestore.restoreList.deniedPermissionTitle"
              defaultMessage="You're missing index privileges"
            />
          </h2>
        }
        body={
          <p>
            <FormattedMessage
              id="xpack.snapshotRestore.restoreList.deniedPermissionDescription"
              defaultMessage="To view snapshot restore status, you must have {indexPrivilegesCount,
                plural, one {this index privilege} other {these index privileges}} for one or more indices: {indexPrivileges}."
              values={{
                indexPrivileges: missingIndexPrivileges.join(', '),
                indexPrivilegesCount: missingIndexPrivileges.length,
              }}
            />
          </p>
        }
      />
    );
  }

  // State for tracking interval picker
  const [isIntervalMenuOpen, setIsIntervalMenuOpen] = useState<boolean>(false);
  const [currentInterval, setCurrentInterval] = useState<number>(INTERVAL_OPTIONS[1]);

  // Load restores
  const { error, isLoading, data: restores = [], isInitialRequest, sendRequest } = useLoadRestores(
    currentInterval
  );

  // Track component loaded
  const { trackUiMetric } = uiMetricService;
  useEffect(() => {
    trackUiMetric(UIM_RESTORE_LIST_LOAD);
  }, []);

  let content;

  if (isInitialRequest) {
    if (isLoading) {
      // Because we're polling for new data, we only want to hide the list during the initial fetch.
      content = (
        <SectionLoading>
          <FormattedMessage
            id="xpack.snapshotRestore.restoreList.loadingRestoresDescription"
            defaultMessage="Loading restores…"
          />
        </SectionLoading>
      );
    } else if (error) {
      // If we get an error while polling we don't need to show it to the user because they can still
      // work with the table.
      content = (
        <SectionError
          title={
            <FormattedMessage
              id="xpack.snapshotRestore.restoreList.LoadingRestoresErrorMessage"
              defaultMessage="Error loading restores"
            />
          }
          error={error}
        />
      );
    }
  } else {
    if (restores && restores.length === 0) {
      content = (
        <EuiEmptyPrompt
          iconType="managementApp"
          title={
            <h1>
              <FormattedMessage
<<<<<<< HEAD
                id="xpack.snapshotRestore.restoreList.emptyPromptTitle"
                defaultMessage="You don't have any restored snapshots"
=======
                id="xpack.snapshotRestore.restoreList.emptyPromptDescription"
                defaultMessage="Go to {snapshotsLink} to start a restore."
                values={{
                  snapshotsLink: (
                    <EuiLink href={linkToSnapshots()}>
                      <FormattedMessage
                        id="xpack.snapshotRestore.restoreList.emptyPromptDescriptionLink"
                        defaultMessage="Snapshots"
                      />
                    </EuiLink>
                  ),
                }}
>>>>>>> ab6aca2f
              />
            </h1>
          }
          body={
            <Fragment>
              <p>
                <FormattedMessage
                  id="xpack.snapshotRestore.restoreList.emptyPromptDescription"
                  defaultMessage="Go to {snapshotsLink} to start a restore."
                  values={{
                    snapshotsLink: (
                      <EuiLink href={`#${BASE_PATH}/snapshots`}>
                        <FormattedMessage
                          id="xpack.snapshotRestore.restoreList.emptyPromptDescriptionLink"
                          defaultMessage="Snapshots"
                        />
                      </EuiLink>
                    ),
                  }}
                />
              </p>
            </Fragment>
          }
          data-test-subj="emptyPrompt"
        />
      );
    } else {
      content = (
        <Fragment>
          <EuiFlexGroup alignItems="center" justifyContent="flexStart" gutterSize="s">
            <EuiFlexItem grow={false}>
              <EuiPopover
                id="srRestoreListIntervalMenu"
                button={
                  <EuiButtonEmpty
                    size="xs"
                    type="text"
                    iconType="arrowDown"
                    iconSide="right"
                    onClick={() => setIsIntervalMenuOpen(!isIntervalMenuOpen)}
                  >
                    <FormattedMessage
                      id="xpack.snapshotRestore.restoreList.intervalMenuButtonText"
                      defaultMessage="Refresh data every {interval}"
                      values={{
                        interval:
                          currentInterval >= ONE_MINUTE_MS ? (
                            <FormattedMessage
                              id="xpack.snapshotRestore.restoreList.intervalMenu.minutesIntervalValue"
                              defaultMessage="{minutes} {minutes, plural, one {minute} other {minutes}}"
                              values={{ minutes: Math.ceil(currentInterval / ONE_MINUTE_MS) }}
                            />
                          ) : (
                            <FormattedMessage
                              id="xpack.snapshotRestore.restoreList.intervalMenu.secondsIntervalValue"
                              defaultMessage="{seconds} {seconds, plural, one {second} other {seconds}}"
                              values={{ seconds: Math.ceil(currentInterval / ONE_SECOND_MS) }}
                            />
                          ),
                      }}
                    />
                  </EuiButtonEmpty>
                }
                isOpen={isIntervalMenuOpen}
                closePopover={() => setIsIntervalMenuOpen(false)}
                panelPaddingSize="none"
                anchorPosition="downLeft"
              >
                <EuiContextMenuPanel
                  items={INTERVAL_OPTIONS.map(interval => (
                    <EuiContextMenuItem
                      key={interval}
                      icon="empty"
                      onClick={() => {
                        sendRequest();
                        setCurrentInterval(interval);
                        setIsIntervalMenuOpen(false);
                      }}
                    >
                      {interval >= ONE_MINUTE_MS ? (
                        <FormattedMessage
                          id="xpack.snapshotRestore.restoreList.intervalMenu.minutesIntervalValue"
                          defaultMessage="{minutes} {minutes, plural, one {minute} other {minutes}}"
                          values={{ minutes: Math.ceil(interval / ONE_MINUTE_MS) }}
                        />
                      ) : (
                        <FormattedMessage
                          id="xpack.snapshotRestore.restoreList.intervalMenu.secondsIntervalValue"
                          defaultMessage="{seconds} {seconds, plural, one {second} other {seconds}}"
                          values={{ seconds: Math.ceil(interval / ONE_SECOND_MS) }}
                        />
                      )}
                    </EuiContextMenuItem>
                  ))}
                />
              </EuiPopover>
            </EuiFlexItem>
            <EuiFlexItem grow={false}>
              {isLoading ? <EuiLoadingSpinner size="m" /> : null}
            </EuiFlexItem>
          </EuiFlexGroup>
          <EuiSpacer size="m" />
          <RestoreTable restores={restores || []} />
        </Fragment>
      );
    }
  }

  return <section data-test-subj="restoreList">{content}</section>;
};<|MERGE_RESOLUTION|>--- conflicted
+++ resolved
@@ -130,10 +130,6 @@
           title={
             <h1>
               <FormattedMessage
-<<<<<<< HEAD
-                id="xpack.snapshotRestore.restoreList.emptyPromptTitle"
-                defaultMessage="You don't have any restored snapshots"
-=======
                 id="xpack.snapshotRestore.restoreList.emptyPromptDescription"
                 defaultMessage="Go to {snapshotsLink} to start a restore."
                 values={{
@@ -146,7 +142,6 @@
                     </EuiLink>
                   ),
                 }}
->>>>>>> ab6aca2f
               />
             </h1>
           }
